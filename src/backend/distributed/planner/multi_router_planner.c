/*-------------------------------------------------------------------------
 *
 * multi_router_planner.c
 *
 * This file contains functions to plan multiple shard queries without any
 * aggregation step including distributed table modifications.
 *
 * Copyright (c) Citus Data, Inc.
 *
 *-------------------------------------------------------------------------
 */

#include "postgres.h"

#include <stddef.h>

#include "access/stratnum.h"
#include "access/xact.h"
#include "catalog/pg_opfamily.h"
#include "catalog/pg_type.h"
#include "distributed/citus_clauses.h"
#include "distributed/citus_nodefuncs.h"
#include "distributed/citus_nodes.h"
#include "distributed/citus_ruleutils.h"
#include "distributed/colocation_utils.h"
#include "distributed/deparse_shard_query.h"
#include "distributed/distribution_column.h"
#include "distributed/errormessage.h"
#include "distributed/insert_select_planner.h"
#include "distributed/intermediate_result_pruning.h"
#include "distributed/listutils.h"
#include "distributed/local_executor.h"
#include "distributed/log_utils.h"
#include "distributed/master_metadata_utility.h"
#include "distributed/master_protocol.h"
#include "distributed/metadata_cache.h"
#include "distributed/multi_executor.h"
#include "distributed/multi_join_order.h"
#include "distributed/multi_logical_optimizer.h"
#include "distributed/multi_logical_planner.h"
#include "distributed/multi_partitioning_utils.h"
#include "distributed/multi_physical_planner.h"
#include "distributed/multi_router_planner.h"
#include "distributed/multi_server_executor.h"
#include "distributed/query_pushdown_planning.h"
#include "distributed/query_utils.h"
#include "distributed/relation_restriction_equivalence.h"
#include "distributed/relay_utility.h"
#include "distributed/resource_lock.h"
#include "distributed/shard_pruning.h"
#include "distributed/shardinterval_utils.h"
#include "executor/execdesc.h"
#include "lib/stringinfo.h"
#include "nodes/makefuncs.h"
#include "nodes/nodeFuncs.h"
#include "nodes/nodes.h"
#include "nodes/parsenodes.h"
#include "nodes/pg_list.h"
#include "nodes/primnodes.h"
#include "optimizer/clauses.h"
#include "optimizer/joininfo.h"
#include "optimizer/pathnode.h"
#include "optimizer/paths.h"
#if PG_VERSION_NUM >= 120000
#include "optimizer/optimizer.h"
#else
#include "optimizer/predtest.h"
#include "optimizer/var.h"
#endif
#include "catalog/pg_proc.h"
#include "optimizer/planmain.h"
#include "optimizer/restrictinfo.h"
#include "parser/parse_oper.h"
#include "parser/parsetree.h"
#include "postmaster/postmaster.h"
#include "storage/lock.h"
#include "utils/builtins.h"
#include "utils/elog.h"
#include "utils/errcodes.h"
#include "utils/lsyscache.h"
#include "utils/rel.h"
#include "utils/typcache.h"

/* intermediate value for INSERT processing */
typedef struct InsertValues
{
	Expr *partitionValueExpr; /* partition value provided in INSERT row */
	List *rowValues;          /* full values list of INSERT row, possibly NIL */
	int64 shardId;            /* target shard for this row, possibly invalid */
	Index listIndex;          /* index to make our sorting stable */
} InsertValues;


/*
 * A ModifyRoute encapsulates the information needed to route modifications
 * to the appropriate shard. For a single-shard modification, only one route
 * is needed, but in the case of e.g. a multi-row INSERT, lists of these values
 * will help divide the rows by their destination shards, permitting later
 * shard-and-row-specific extension of the original SQL.
 */
typedef struct ModifyRoute
{
	int64 shardId;        /* identifier of target shard */
	List *rowValuesLists; /* for multi-row INSERTs, list of rows to be inserted */
} ModifyRoute;


typedef struct WalkerState
{
	bool containsVar;
	bool varArgument;
	bool badCoalesce;
} WalkerState;

bool EnableRouterExecution = true;


/* planner functions forward declarations */
static void CreateSingleTaskRouterPlan(DistributedPlan *distributedPlan,
									   Query *originalQuery,
									   Query *query,
									   PlannerRestrictionContext *
									   plannerRestrictionContext);
static Oid ResultRelationOidForQuery(Query *query);
static bool IsTidColumn(Node *node);
static DeferredErrorMessage * MultiShardModifyQuerySupported(Query *originalQuery,
															 PlannerRestrictionContext *
															 plannerRestrictionContext);
static bool HasDangerousJoinUsing(List *rtableList, Node *jtnode);
static bool MasterIrreducibleExpression(Node *expression, bool *varArgument,
										bool *badCoalesce);
static bool MasterIrreducibleExpressionWalker(Node *expression, WalkerState *state);
static bool MasterIrreducibleExpressionFunctionChecker(Oid func_id, void *context);
static bool TargetEntryChangesValue(TargetEntry *targetEntry, Var *column,
									FromExpr *joinTree);
static Job * RouterInsertJob(Query *originalQuery, Query *query,
							 DeferredErrorMessage **planningError);
static void ErrorIfNoShardsExist(DistTableCacheEntry *cacheEntry);
static DeferredErrorMessage * DeferErrorIfModifyView(Query *queryTree);
static bool CanShardPrune(Oid distributedTableId, Query *query);
static Job * CreateJob(Query *query);
static Task * CreateTask(TaskType taskType);
static Job * RouterJob(Query *originalQuery,
					   PlannerRestrictionContext *plannerRestrictionContext,
					   DeferredErrorMessage **planningError);
static bool RelationPrunesToMultipleShards(List *relationShardList);
static void NormalizeMultiRowInsertTargetList(Query *query);
static List * BuildRoutesForInsert(Query *query, DeferredErrorMessage **planningError);
static List * GroupInsertValuesByShardId(List *insertValuesList);
static List * ExtractInsertValuesList(Query *query, Var *partitionColumn);
static DeferredErrorMessage * MultiRouterPlannableQuery(Query *query);
static DeferredErrorMessage * ErrorIfQueryHasModifyingCTE(Query *queryTree);
static RangeTblEntry * GetUpdateOrDeleteRTE(Query *query);
static bool SelectsFromDistributedTable(List *rangeTableList, Query *query);
static List * get_all_actual_clauses(List *restrictinfo_list);
static int CompareInsertValuesByShardId(const void *leftElement,
										const void *rightElement);
<<<<<<< HEAD
=======
static ShardPlacement * CreateDummyPlacement(void);
static uint64 GetAnchorShardId(List *relationShardList);
static List * TargetShardIntervalForFastPathQuery(Query *query,
												  Const **partitionValueConst,
												  bool *isMultiShardQuery,
												  Const *distributionKeyValue);
>>>>>>> ebd2ddb5
static List * SingleShardSelectTaskList(Query *query, uint64 jobId,
										List *relationShardList, List *placementList,
										uint64 shardId);
static bool RowLocksOnRelations(Node *node, List **rtiLockList);
static List * SingleShardModifyTaskList(Query *query, uint64 jobId,
										List *relationShardList, List *placementList,
										uint64 shardId);
static List * RemoveCoordinatorPlacement(List *placementList);
static void ReorderTaskPlacementsByTaskAssignmentPolicy(Job *job,
														TaskAssignmentPolicyType
														taskAssignmentPolicy,
														List *placementList);


/*
 * CreateRouterPlan attempts to create a router executor plan for the given
 * SELECT statement. ->planningError is set if planning fails.
 */
DistributedPlan *
CreateRouterPlan(Query *originalQuery, Query *query,
				 PlannerRestrictionContext *plannerRestrictionContext)
{
	DistributedPlan *distributedPlan = CitusMakeNode(DistributedPlan);

	distributedPlan->planningError = MultiRouterPlannableQuery(query);

	if (distributedPlan->planningError == NULL)
	{
		CreateSingleTaskRouterPlan(distributedPlan, originalQuery, query,
								   plannerRestrictionContext);
	}

	distributedPlan->fastPathRouterPlan =
		plannerRestrictionContext->fastPathRestrictionContext->fastPathRouterQuery;

	return distributedPlan;
}


/*
 * CreateModifyPlan attempts to create a plan for the given modification
 * statement. If planning fails ->planningError is set to a description of
 * the failure.
 */
DistributedPlan *
CreateModifyPlan(Query *originalQuery, Query *query,
				 PlannerRestrictionContext *plannerRestrictionContext)
{
	Job *job = NULL;
	DistributedPlan *distributedPlan = CitusMakeNode(DistributedPlan);
	bool multiShardQuery = false;

	distributedPlan->modLevel = RowModifyLevelForQuery(query);

	distributedPlan->planningError = ModifyQuerySupported(query, originalQuery,
														  multiShardQuery,
														  plannerRestrictionContext);
	if (distributedPlan->planningError != NULL)
	{
		return distributedPlan;
	}

	if (UpdateOrDeleteQuery(query))
	{
		job = RouterJob(originalQuery, plannerRestrictionContext,
						&distributedPlan->planningError);
	}
	else
	{
		job = RouterInsertJob(originalQuery, query, &distributedPlan->planningError);
	}

	if (distributedPlan->planningError != NULL)
	{
		return distributedPlan;
	}

	ereport(DEBUG2, (errmsg("Creating router plan")));

	distributedPlan->workerJob = job;
	distributedPlan->masterQuery = NULL;
	distributedPlan->routerExecutable = true;
	distributedPlan->hasReturning = false;
	distributedPlan->targetRelationId = ResultRelationOidForQuery(query);

	if (list_length(originalQuery->returningList) > 0)
	{
		distributedPlan->hasReturning = true;
	}

	distributedPlan->fastPathRouterPlan =
		plannerRestrictionContext->fastPathRestrictionContext->fastPathRouterQuery;


	return distributedPlan;
}


/*
 * CreateSingleTaskRouterPlan creates a physical plan for given query. The created plan is
 * either a modify task that changes a single shard, or a router task that returns
 * query results from a single worker. Supported modify queries (insert/update/delete)
 * are router plannable by default. If query is not router plannable the returned plan
 * has planningError set to a description of the problem.
 */
static void
CreateSingleTaskRouterPlan(DistributedPlan *distributedPlan, Query *originalQuery,
						   Query *query,
						   PlannerRestrictionContext *plannerRestrictionContext)
{
	distributedPlan->modLevel = RowModifyLevelForQuery(query);

	/* we cannot have multi shard update/delete query via this code path */
	Job *job = RouterJob(originalQuery, plannerRestrictionContext,
						 &distributedPlan->planningError);

	if (distributedPlan->planningError != NULL)
	{
		/* query cannot be handled by this planner */
		return;
	}

	ereport(DEBUG2, (errmsg("Creating router plan")));

	distributedPlan->workerJob = job;
	distributedPlan->masterQuery = NULL;
	distributedPlan->routerExecutable = true;
	distributedPlan->hasReturning = false;
}


/*
 * ShardIntervalOpExpressions returns a list of OpExprs with exactly two
 * items in it. The list consists of shard interval ranges with partition columns
 * such as (partitionColumn >= shardMinValue) and (partitionColumn <= shardMaxValue).
 *
 * The function returns hashed columns generated by MakeInt4Column() for the hash
 * partitioned tables in place of partition columns.
 *
 * The function returns NIL if shard interval does not belong to a hash,
 * range and append distributed tables.
 *
 * NB: If you update this, also look at PrunableExpressionsWalker().
 */
List *
ShardIntervalOpExpressions(ShardInterval *shardInterval, Index rteIndex)
{
	Oid relationId = shardInterval->relationId;
	char partitionMethod = PartitionMethod(shardInterval->relationId);
	Var *partitionColumn = NULL;

	if (partitionMethod == DISTRIBUTE_BY_HASH)
	{
		partitionColumn = MakeInt4Column();
	}
	else if (partitionMethod == DISTRIBUTE_BY_RANGE || partitionMethod ==
			 DISTRIBUTE_BY_APPEND)
	{
		Assert(rteIndex > 0);
		partitionColumn = PartitionColumn(relationId, rteIndex);
	}
	else
	{
		/* do not add any shard range interval for reference tables */
		return NIL;
	}

	/* build the base expression for constraint */
	Node *baseConstraint = BuildBaseConstraint(partitionColumn);

	/* walk over shard list and check if shards can be pruned */
	if (shardInterval->minValueExists && shardInterval->maxValueExists)
	{
		UpdateConstraint(baseConstraint, shardInterval);
	}

	return list_make1(baseConstraint);
}


/*
 * AddShardIntervalRestrictionToSelect adds the following range boundaries
 * with the given subquery and shardInterval:
 *
 *    hashfunc(partitionColumn) >= $lower_bound AND
 *    hashfunc(partitionColumn) <= $upper_bound
 *
 * The function expects and asserts that subquery's target list contains a partition
 * column value. Thus, this function should never be called with reference tables.
 */
void
AddShardIntervalRestrictionToSelect(Query *subqery, ShardInterval *shardInterval)
{
	List *targetList = subqery->targetList;
	ListCell *targetEntryCell = NULL;
	Var *targetPartitionColumnVar = NULL;
	List *boundExpressionList = NIL;

	/* iterate through the target entries */
	foreach(targetEntryCell, targetList)
	{
		TargetEntry *targetEntry = lfirst(targetEntryCell);

		if (IsPartitionColumn(targetEntry->expr, subqery) &&
			IsA(targetEntry->expr, Var))
		{
			targetPartitionColumnVar = (Var *) targetEntry->expr;
			break;
		}
	}

	/* we should have found target partition column */
	Assert(targetPartitionColumnVar != NULL);

	Oid integer4GEoperatorId = get_opfamily_member(INTEGER_BTREE_FAM_OID, INT4OID,
												   INT4OID,
												   BTGreaterEqualStrategyNumber);
	Oid integer4LEoperatorId = get_opfamily_member(INTEGER_BTREE_FAM_OID, INT4OID,
												   INT4OID,
												   BTLessEqualStrategyNumber);

	/* ensure that we find the correct operators */
	Assert(integer4GEoperatorId != InvalidOid);
	Assert(integer4LEoperatorId != InvalidOid);

	/* look up the type cache */
	TypeCacheEntry *typeEntry = lookup_type_cache(targetPartitionColumnVar->vartype,
												  TYPECACHE_HASH_PROC_FINFO);

	/* probably never possible given that the tables are already hash partitioned */
	if (!OidIsValid(typeEntry->hash_proc_finfo.fn_oid))
	{
		ereport(ERROR, (errcode(ERRCODE_UNDEFINED_FUNCTION),
						errmsg("could not identify a hash function for type %s",
							   format_type_be(targetPartitionColumnVar->vartype))));
	}

	/*
	 * Generate hashfunc(partCol) expression.
	 * Don't set inputcollid as we don't support non deterministic collations.
	 */
	FuncExpr *hashFunctionExpr = makeNode(FuncExpr);
	hashFunctionExpr->funcid = CitusWorkerHashFunctionId();
	hashFunctionExpr->args = list_make1(targetPartitionColumnVar);

	/* hash functions always return INT4 */
	hashFunctionExpr->funcresulttype = INT4OID;

	/* generate hashfunc(partCol) >= shardMinValue OpExpr */
	OpExpr *greaterThanAndEqualsBoundExpr =
		(OpExpr *) make_opclause(integer4GEoperatorId,
								 InvalidOid, false,
								 (Expr *) hashFunctionExpr,
								 (Expr *) MakeInt4Constant(shardInterval->minValue),
								 InvalidOid, InvalidOid);

	/* update the operators with correct operator numbers and function ids */
	greaterThanAndEqualsBoundExpr->opfuncid =
		get_opcode(greaterThanAndEqualsBoundExpr->opno);
	greaterThanAndEqualsBoundExpr->opresulttype =
		get_func_rettype(greaterThanAndEqualsBoundExpr->opfuncid);

	/* generate hashfunc(partCol) <= shardMinValue OpExpr */
	OpExpr *lessThanAndEqualsBoundExpr =
		(OpExpr *) make_opclause(integer4LEoperatorId,
								 InvalidOid, false,
								 (Expr *) hashFunctionExpr,
								 (Expr *) MakeInt4Constant(shardInterval->maxValue),
								 InvalidOid, InvalidOid);

	/* update the operators with correct operator numbers and function ids */
	lessThanAndEqualsBoundExpr->opfuncid = get_opcode(lessThanAndEqualsBoundExpr->opno);
	lessThanAndEqualsBoundExpr->opresulttype =
		get_func_rettype(lessThanAndEqualsBoundExpr->opfuncid);

	/* finally add the operators to a list and make them explicitly anded */
	boundExpressionList = lappend(boundExpressionList, greaterThanAndEqualsBoundExpr);
	boundExpressionList = lappend(boundExpressionList, lessThanAndEqualsBoundExpr);

	Expr *andedBoundExpressions = make_ands_explicit(boundExpressionList);

	/* finally add the quals */
	if (subqery->jointree->quals == NULL)
	{
		subqery->jointree->quals = (Node *) andedBoundExpressions;
	}
	else
	{
		subqery->jointree->quals = make_and_qual(subqery->jointree->quals,
												 (Node *) andedBoundExpressions);
	}
}


/*
 * ExtractSelectRangeTableEntry returns the range table entry of the subquery.
 * Note that the function expects and asserts that the input query be
 * an INSERT...SELECT query.
 */
RangeTblEntry *
ExtractSelectRangeTableEntry(Query *query)
{
	Assert(InsertSelectIntoDistributedTable(query));

	/*
	 * Since we already asserted InsertSelectIntoDistributedTable() it is safe to access
	 * both lists
	 */
	List *fromList = query->jointree->fromlist;
	RangeTblRef *reference = linitial(fromList);
	RangeTblEntry *subqueryRte = rt_fetch(reference->rtindex, query->rtable);

	return subqueryRte;
}


/*
 * ModifyQueryResultRelationId returns the result relation's Oid
 * for the given modification query.
 *
 * The function errors out if the input query is not a
 * modify query (e.g., INSERT, UPDATE or DELETE). So, this
 * function is not expected to be called on SELECT queries.
 */
Oid
ModifyQueryResultRelationId(Query *query)
{
	/* only modify queries have result relations */
	if (!IsModifyCommand(query))
	{
		ereport(ERROR, (errcode(ERRCODE_OBJECT_NOT_IN_PREREQUISITE_STATE),
						errmsg("input query is not a modification query")));
	}

	RangeTblEntry *resultRte = ExtractResultRelationRTE(query);
	Assert(OidIsValid(resultRte->relid));

	return resultRte->relid;
}


/*
 * ResultRelationOidForQuery returns the OID of the relation this is modified
 * by a given query.
 */
static Oid
ResultRelationOidForQuery(Query *query)
{
	RangeTblEntry *resultRTE = rt_fetch(query->resultRelation, query->rtable);

	return resultRTE->relid;
}


/*
 * ExtractResultRelationRTE returns the table's resultRelation range table entry.
 */
RangeTblEntry *
ExtractResultRelationRTE(Query *query)
{
	return rt_fetch(query->resultRelation, query->rtable);
}


/*
 * IsTidColumn gets a node and returns true if the node is a Var type of TID.
 */
static bool
IsTidColumn(Node *node)
{
	if (IsA(node, Var))
	{
		Var *column = (Var *) node;
		if (column->vartype == TIDOID)
		{
			return true;
		}
	}

	return false;
}


/*
 * ModifyQuerySupported returns NULL if the query only contains supported
 * features, otherwise it returns an error description.
 * Note that we need both the original query and the modified one because
 * different checks need different versions. In particular, we cannot
 * perform the ContainsReadIntermediateResultFunction check on the
 * rewritten query because it may have been replaced by a subplan,
 * while some of the checks for setting the partition column value rely
 * on the rewritten query.
 */
DeferredErrorMessage *
ModifyQuerySupported(Query *queryTree, Query *originalQuery, bool multiShardQuery,
					 PlannerRestrictionContext *plannerRestrictionContext)
{
	uint32 rangeTableId = 1;
	List *rangeTableList = NIL;
	ListCell *rangeTableCell = NULL;
	uint32 queryTableCount = 0;
	CmdType commandType = queryTree->commandType;
	bool fastPathRouterQuery =
		plannerRestrictionContext->fastPathRestrictionContext->fastPathRouterQuery;

	Oid distributedTableId = ModifyQueryResultRelationId(queryTree);
	if (!IsDistributedTable(distributedTableId))
	{
		return DeferredError(ERRCODE_FEATURE_NOT_SUPPORTED,
							 "cannot plan modifications of local tables involving "
							 "distributed tables",
							 NULL, NULL);
	}

	Var *partitionColumn = PartitionColumn(distributedTableId, rangeTableId);

	DeferredErrorMessage *deferredError = DeferErrorIfModifyView(queryTree);
	if (deferredError != NULL)
	{
		return deferredError;
	}

	/*
	 * Here, we check if a recursively planned query tries to modify
	 * rows based on the ctid column. This is a bad idea because ctid of
	 * the rows could be changed before the modification part of
	 * the query is executed.
	 *
	 * We can exclude fast path queries since they cannot have intermediate
	 * results by definition.
	 */
	if (!fastPathRouterQuery &&
		ContainsReadIntermediateResultFunction((Node *) originalQuery))
	{
		bool hasTidColumn = FindNodeCheck((Node *) originalQuery->jointree, IsTidColumn);
		if (hasTidColumn)
		{
			return DeferredError(ERRCODE_FEATURE_NOT_SUPPORTED,
								 "cannot perform distributed planning for the given "
								 "modification",
								 "Recursively planned distributed modifications "
								 "with ctid on where clause are not supported.",
								 NULL);
		}
	}

	/*
	 * Reject subqueries which are in SELECT or WHERE clause.
	 * Queries which include subqueries in FROM clauses are rejected below.
	 */
	if (queryTree->hasSubLinks == true)
	{
		/* we support subqueries for INSERTs only via INSERT INTO ... SELECT */
		if (!UpdateOrDeleteQuery(queryTree))
		{
			Assert(queryTree->commandType == CMD_INSERT);

			return DeferredError(ERRCODE_FEATURE_NOT_SUPPORTED,
								 "subqueries are not supported within INSERT queries",
								 NULL, "Try rewriting your queries with 'INSERT "
									   "INTO ... SELECT' syntax.");
		}
	}

	/* reject queries which include CommonTableExpr which aren't routable */
	if (queryTree->cteList != NIL)
	{
		ListCell *cteCell = NULL;

		foreach(cteCell, queryTree->cteList)
		{
			CommonTableExpr *cte = (CommonTableExpr *) lfirst(cteCell);
			Query *cteQuery = (Query *) cte->ctequery;

			if (cteQuery->commandType != CMD_SELECT)
			{
				return DeferredError(ERRCODE_FEATURE_NOT_SUPPORTED,
									 "Router planner doesn't support non-select common table expressions.",
									 NULL, NULL);
			}

			if (cteQuery->hasForUpdate)
			{
				return DeferredError(ERRCODE_FEATURE_NOT_SUPPORTED,
									 "Router planner doesn't support SELECT FOR UPDATE"
									 " in common table expressions.",
									 NULL, NULL);
			}

			if (FindNodeCheck((Node *) cteQuery, CitusIsVolatileFunction))
			{
				return DeferredError(ERRCODE_FEATURE_NOT_SUPPORTED,
									 "Router planner doesn't support VOLATILE functions"
									 " in common table expressions.",
									 NULL, NULL);
			}

			DeferredErrorMessage *cteError = MultiRouterPlannableQuery(cteQuery);
			if (cteError)
			{
				return cteError;
			}
		}
	}

	/*
	 * Extract range table entries for queries that are not fast path. We can skip fast
	 * path queries because their definition is a single RTE entry, which is a relation,
	 * so the following check doesn't apply for fast-path queries.
	 */
	if (!fastPathRouterQuery)
	{
		ExtractRangeTableEntryWalker((Node *) originalQuery, &rangeTableList);
	}

	foreach(rangeTableCell, rangeTableList)
	{
		RangeTblEntry *rangeTableEntry = (RangeTblEntry *) lfirst(rangeTableCell);

		if (rangeTableEntry->rtekind == RTE_RELATION)
		{
			/* we do not expect to see a view in modify query */
			if (rangeTableEntry->relkind == RELKIND_VIEW)
			{
				/*
				 * we already check if modify is run on a view in DeferErrorIfModifyView
				 * function call. In addition, since Postgres replaced views in FROM
				 * clause with subqueries, encountering with a view should not be a problem here.
				 */
			}
			else if (rangeTableEntry->relkind == RELKIND_MATVIEW)
			{
				return DeferredError(ERRCODE_FEATURE_NOT_SUPPORTED,
									 "materialized views in modify queries are not supported",
									 NULL, NULL);
			}
			/* for other kinds of relations, check if its distributed */
			else
			{
				Oid relationId = rangeTableEntry->relid;

				if (!IsDistributedTable(relationId))
				{
					StringInfo errorMessage = makeStringInfo();
					char *relationName = get_rel_name(rangeTableEntry->relid);

					appendStringInfo(errorMessage, "relation %s is not distributed",
									 relationName);

					return DeferredError(ERRCODE_FEATURE_NOT_SUPPORTED,
										 errorMessage->data, NULL, NULL);
				}
			}

			queryTableCount++;
		}
		else if (rangeTableEntry->rtekind == RTE_VALUES
#if PG_VERSION_NUM >= 120000
				 || rangeTableEntry->rtekind == RTE_RESULT
#endif
				 )
		{
			/* do nothing, this type is supported */
		}
		else
		{
			char *rangeTableEntryErrorDetail = NULL;

			/*
			 * We support UPDATE and DELETE with subqueries and joins unless
			 * they are multi shard queries.
			 */
			if (UpdateOrDeleteQuery(queryTree))
			{
				continue;
			}

			/*
			 * Error out for rangeTableEntries that we do not support.
			 * We do not explicitly specify "in FROM clause" in the error detail
			 * for the features that we do not support at all (SUBQUERY, JOIN).
			 */
			if (rangeTableEntry->rtekind == RTE_SUBQUERY)
			{
				StringInfo errorHint = makeStringInfo();
				DistTableCacheEntry *cacheEntry = DistributedTableCacheEntry(
					distributedTableId);
				char *partitionKeyString = cacheEntry->partitionKeyString;
				char *partitionColumnName = ColumnToColumnName(distributedTableId,
															   partitionKeyString);

				appendStringInfo(errorHint, "Consider using an equality filter on "
											"partition column \"%s\" to target a single shard.",
								 partitionColumnName);

				return DeferredError(ERRCODE_FEATURE_NOT_SUPPORTED, "subqueries are not "
																	"supported in modifications across multiple shards",
									 errorHint->data, NULL);
			}
			else if (rangeTableEntry->rtekind == RTE_JOIN)
			{
				rangeTableEntryErrorDetail = "Joins are not supported in distributed"
											 " modifications.";
			}
			else if (rangeTableEntry->rtekind == RTE_FUNCTION)
			{
				rangeTableEntryErrorDetail = "Functions must not appear in the FROM"
											 " clause of a distributed modifications.";
			}
			else if (rangeTableEntry->rtekind == RTE_CTE)
			{
				rangeTableEntryErrorDetail = "Common table expressions are not supported"
											 " in distributed modifications.";
			}
			else
			{
				rangeTableEntryErrorDetail = "Unrecognized range table entry.";
			}

			return DeferredError(ERRCODE_FEATURE_NOT_SUPPORTED,
								 "cannot perform distributed planning for the given "
								 "modifications",
								 rangeTableEntryErrorDetail,
								 NULL);
		}
	}

	/*
	 * We have to allow modify queries with two range table entries, if it is pushdownable.
	 */
	if (commandType != CMD_INSERT)
	{
		/* We can not get restriction context via master_modify_multiple_shards path */
		if (plannerRestrictionContext == NULL)
		{
			if (queryTableCount != 1)
			{
				return DeferredError(ERRCODE_FEATURE_NOT_SUPPORTED,
									 "cannot run multi shard modify query with master_modify_multiple_shards when the query involves subquery or join",
									 "Execute the query without using master_modify_multiple_shards()",
									 NULL);
			}
		}
		/* If it is a multi-shard modify query with multiple tables */
		else if (multiShardQuery)
		{
			DeferredErrorMessage *errorMessage = MultiShardModifyQuerySupported(
				originalQuery, plannerRestrictionContext);

			if (errorMessage != NULL)
			{
				return errorMessage;
			}
		}
	}

	if (commandType == CMD_INSERT || commandType == CMD_UPDATE ||
		commandType == CMD_DELETE)
	{
		bool hasVarArgument = false; /* A STABLE function is passed a Var argument */
		bool hasBadCoalesce = false; /* CASE/COALESCE passed a mutable function */
		FromExpr *joinTree = queryTree->jointree;
		ListCell *targetEntryCell = NULL;

		foreach(targetEntryCell, queryTree->targetList)
		{
			TargetEntry *targetEntry = (TargetEntry *) lfirst(targetEntryCell);
			bool targetEntryPartitionColumn = false;

			/* reference tables do not have partition column */
			if (partitionColumn == NULL)
			{
				targetEntryPartitionColumn = false;
			}
			else if (targetEntry->resno == partitionColumn->varattno)
			{
				targetEntryPartitionColumn = true;
			}

			/* skip resjunk entries: UPDATE adds some for ctid, etc. */
			if (targetEntry->resjunk)
			{
				continue;
			}

			if (commandType == CMD_UPDATE &&
				FindNodeCheck((Node *) targetEntry->expr, CitusIsVolatileFunction))
			{
				return DeferredError(ERRCODE_FEATURE_NOT_SUPPORTED,
									 "functions used in UPDATE queries on distributed "
									 "tables must not be VOLATILE",
									 NULL, NULL);
			}

			if (commandType == CMD_UPDATE && targetEntryPartitionColumn &&
				TargetEntryChangesValue(targetEntry, partitionColumn,
										queryTree->jointree))
			{
				return DeferredError(ERRCODE_FEATURE_NOT_SUPPORTED,
									 "modifying the partition value of rows is not "
									 "allowed",
									 NULL, NULL);
			}

			if (commandType == CMD_UPDATE &&
				MasterIrreducibleExpression((Node *) targetEntry->expr,
											&hasVarArgument, &hasBadCoalesce))
			{
				Assert(hasVarArgument || hasBadCoalesce);
			}
		}

		if (joinTree != NULL)
		{
			if (FindNodeCheck((Node *) joinTree->quals, CitusIsVolatileFunction))
			{
				return DeferredError(ERRCODE_FEATURE_NOT_SUPPORTED,
									 "functions used in the WHERE clause of modification "
									 "queries on distributed tables must not be VOLATILE",
									 NULL, NULL);
			}
			else if (MasterIrreducibleExpression(joinTree->quals, &hasVarArgument,
												 &hasBadCoalesce))
			{
				Assert(hasVarArgument || hasBadCoalesce);
			}
		}

		if (hasVarArgument)
		{
			return DeferredError(ERRCODE_FEATURE_NOT_SUPPORTED,
								 "STABLE functions used in UPDATE queries "
								 "cannot be called with column references",
								 NULL, NULL);
		}

		if (hasBadCoalesce)
		{
			return DeferredError(ERRCODE_FEATURE_NOT_SUPPORTED,
								 "non-IMMUTABLE functions are not allowed in CASE or "
								 "COALESCE statements",
								 NULL, NULL);
		}

		if (contain_mutable_functions((Node *) queryTree->returningList))
		{
			return DeferredError(ERRCODE_FEATURE_NOT_SUPPORTED,
								 "non-IMMUTABLE functions are not allowed in the "
								 "RETURNING clause",
								 NULL, NULL);
		}

		if (queryTree->jointree->quals != NULL &&
			nodeTag(queryTree->jointree->quals) == T_CurrentOfExpr)
		{
			return DeferredError(ERRCODE_FEATURE_NOT_SUPPORTED,
								 "cannot run DML queries with cursors", NULL,
								 NULL);
		}
	}

	deferredError = ErrorIfOnConflictNotSupported(queryTree);
	if (deferredError != NULL)
	{
		return deferredError;
	}

	return NULL;
}


/*
 * Modify statements on simple updetable views are not supported yet.
 * Actually, we need the original query (the query before postgres
 * pg_rewrite_query) to detect if the view sitting in rtable is to
 * be updated or just to be used in FROM clause.
 * Hence, tracing the postgres source code, we deduced that postgres
 * puts the relation to be modified to the first entry of rtable.
 * If first element of the range table list is a simple updatable
 * view and this view is not coming from FROM clause (inFromCl = False),
 * then update is run "on" that view.
 */
static DeferredErrorMessage *
DeferErrorIfModifyView(Query *queryTree)
{
	if (queryTree->rtable != NIL)
	{
		RangeTblEntry *firstRangeTableElement = (RangeTblEntry *) linitial(
			queryTree->rtable);

		if (firstRangeTableElement->rtekind == RTE_RELATION &&
			firstRangeTableElement->relkind == RELKIND_VIEW &&
			firstRangeTableElement->inFromCl == false)
		{
			return DeferredError(ERRCODE_FEATURE_NOT_SUPPORTED,
								 "cannot modify views over distributed tables", NULL,
								 NULL);
		}
	}

	return NULL;
}


/*
 * ErrorIfOnConflictNotSupprted returns an error if an INSERT query has an
 * unsupported ON CONFLICT clause. In particular, changing the partition
 * column value or using volatile functions is not allowed.
 */
DeferredErrorMessage *
ErrorIfOnConflictNotSupported(Query *queryTree)
{
	uint32 rangeTableId = 1;
	ListCell *setTargetCell = NULL;
	bool specifiesPartitionValue = false;

	CmdType commandType = queryTree->commandType;
	if (commandType != CMD_INSERT || queryTree->onConflict == NULL)
	{
		return NULL;
	}

	Oid distributedTableId = ExtractFirstDistributedTableId(queryTree);
	Var *partitionColumn = PartitionColumn(distributedTableId, rangeTableId);

	List *onConflictSet = queryTree->onConflict->onConflictSet;
	Node *arbiterWhere = queryTree->onConflict->arbiterWhere;
	Node *onConflictWhere = queryTree->onConflict->onConflictWhere;

	/*
	 * onConflictSet is expanded via expand_targetlist() on the standard planner.
	 * This ends up adding all the columns to the onConflictSet even if the user
	 * does not explicitly state the columns in the query.
	 *
	 * The following loop simply allows "DO UPDATE SET part_col = table.part_col"
	 * types of elements in the target list, which are added by expand_targetlist().
	 * Any other attempt to update partition column value is forbidden.
	 */
	foreach(setTargetCell, onConflictSet)
	{
		TargetEntry *setTargetEntry = (TargetEntry *) lfirst(setTargetCell);
		bool setTargetEntryPartitionColumn = false;

		/* reference tables do not have partition column */
		if (partitionColumn == NULL)
		{
			setTargetEntryPartitionColumn = false;
		}
		else if (setTargetEntry->resno == partitionColumn->varattno)
		{
			setTargetEntryPartitionColumn = true;
		}

		if (setTargetEntryPartitionColumn)
		{
			Expr *setExpr = setTargetEntry->expr;
			if (IsA(setExpr, Var) &&
				((Var *) setExpr)->varattno == partitionColumn->varattno)
			{
				specifiesPartitionValue = false;
			}
			else
			{
				specifiesPartitionValue = true;
			}
		}
		else
		{
			/*
			 * Similarly, allow  "DO UPDATE SET col_1 = table.col_1" types of
			 * target list elements. Note that, the following check allows
			 * "DO UPDATE SET col_1 = table.col_2", which is not harmful.
			 */
			if (IsA(setTargetEntry->expr, Var))
			{
				continue;
			}
			else if (contain_mutable_functions((Node *) setTargetEntry->expr))
			{
				return DeferredError(ERRCODE_FEATURE_NOT_SUPPORTED,
									 "functions used in the DO UPDATE SET clause of "
									 "INSERTs on distributed tables must be marked "
									 "IMMUTABLE",
									 NULL, NULL);
			}
		}
	}

	/* error if either arbiter or on conflict WHERE contains a mutable function */
	if (contain_mutable_functions((Node *) arbiterWhere) ||
		contain_mutable_functions((Node *) onConflictWhere))
	{
		return DeferredError(ERRCODE_FEATURE_NOT_SUPPORTED,
							 "functions used in the WHERE clause of the "
							 "ON CONFLICT clause of INSERTs on distributed "
							 "tables must be marked IMMUTABLE",
							 NULL, NULL);
	}

	if (specifiesPartitionValue)
	{
		return DeferredError(ERRCODE_FEATURE_NOT_SUPPORTED,
							 "modifying the partition value of rows is not "
							 "allowed",
							 NULL, NULL);
	}

	return NULL;
}


/*
 * MultiShardModifyQuerySupported returns the error message if the modify query is
 * not pushdownable, otherwise it returns NULL.
 */
static DeferredErrorMessage *
MultiShardModifyQuerySupported(Query *originalQuery,
							   PlannerRestrictionContext *plannerRestrictionContext)
{
	DeferredErrorMessage *errorMessage = NULL;
	RangeTblEntry *resultRangeTable = rt_fetch(originalQuery->resultRelation,
											   originalQuery->rtable);
	Oid resultRelationOid = resultRangeTable->relid;
	char resultPartitionMethod = PartitionMethod(resultRelationOid);

	if (HasDangerousJoinUsing(originalQuery->rtable, (Node *) originalQuery->jointree))
	{
		errorMessage = DeferredError(ERRCODE_FEATURE_NOT_SUPPORTED,
									 "a join with USING causes an internal naming conflict, use "
									 "ON instead",
									 NULL, NULL);
	}
	else if (FindNodeCheck((Node *) originalQuery, CitusIsVolatileFunction))
	{
		errorMessage = DeferredError(ERRCODE_FEATURE_NOT_SUPPORTED,
									 "functions used in UPDATE queries on distributed "
									 "tables must not be VOLATILE",
									 NULL, NULL);
	}
	else if (resultPartitionMethod == DISTRIBUTE_BY_NONE)
	{
		errorMessage = DeferredError(ERRCODE_FEATURE_NOT_SUPPORTED,
									 "only reference tables may be queried when targeting "
									 "a reference table with multi shard UPDATE/DELETE queries "
									 "with multiple tables ",
									 NULL, NULL);
	}
	else
	{
		errorMessage = DeferErrorIfUnsupportedSubqueryPushdown(originalQuery,
															   plannerRestrictionContext);
	}

	return errorMessage;
}


/*
 * HasDangerousJoinUsing search jointree for unnamed JOIN USING. Check the
 * implementation of has_dangerous_join_using in ruleutils.
 */
static bool
HasDangerousJoinUsing(List *rtableList, Node *joinTreeNode)
{
	if (IsA(joinTreeNode, RangeTblRef))
	{
		/* nothing to do here */
	}
	else if (IsA(joinTreeNode, FromExpr))
	{
		FromExpr *fromExpr = (FromExpr *) joinTreeNode;
		ListCell *listCell;

		foreach(listCell, fromExpr->fromlist)
		{
			if (HasDangerousJoinUsing(rtableList, (Node *) lfirst(listCell)))
			{
				return true;
			}
		}
	}
	else if (IsA(joinTreeNode, JoinExpr))
	{
		JoinExpr *joinExpr = (JoinExpr *) joinTreeNode;

		/* Is it an unnamed JOIN with USING? */
		if (joinExpr->alias == NULL && joinExpr->usingClause)
		{
			/*
			 * Yes, so check each join alias var to see if any of them are not
			 * simple references to underlying columns. If so, we have a
			 * dangerous situation and must pick unique aliases.
			 */
			RangeTblEntry *joinRTE = rt_fetch(joinExpr->rtindex, rtableList);
			ListCell *listCell;

			foreach(listCell, joinRTE->joinaliasvars)
			{
				Var *aliasVar = (Var *) lfirst(listCell);

				if (aliasVar != NULL && !IsA(aliasVar, Var))
				{
					return true;
				}
			}
		}

		/* Nope, but inspect children */
		if (HasDangerousJoinUsing(rtableList, joinExpr->larg))
		{
			return true;
		}
		if (HasDangerousJoinUsing(rtableList, joinExpr->rarg))
		{
			return true;
		}
	}
	else
	{
		elog(ERROR, "unrecognized node type: %d",
			 (int) nodeTag(joinTreeNode));
	}
	return false;
}


/*
 * UpdateOrDeleteQuery checks if the given query is an UPDATE or DELETE command.
 * If it is, it returns true otherwise it returns false.
 */
bool
UpdateOrDeleteQuery(Query *query)
{
	return query->commandType == CMD_UPDATE ||
		   query->commandType == CMD_DELETE;
}


/*
 * If the expression contains STABLE functions which accept any parameters derived from a
 * Var returns true and sets varArgument.
 *
 * If the expression contains a CASE or COALESCE which invoke non-IMMUTABLE functions
 * returns true and sets badCoalesce.
 *
 * Assumes the expression contains no VOLATILE functions.
 *
 * Var's are allowed, but only if they are passed solely to IMMUTABLE functions
 *
 * We special-case CASE/COALESCE because those are evaluated lazily. We could evaluate
 * CASE/COALESCE expressions which don't reference Vars, or partially evaluate some
 * which do, but for now we just error out. That makes both the code and user-education
 * easier.
 */
static bool
MasterIrreducibleExpression(Node *expression, bool *varArgument, bool *badCoalesce)
{
	WalkerState data;
	data.containsVar = data.varArgument = data.badCoalesce = false;

	bool result = MasterIrreducibleExpressionWalker(expression, &data);

	*varArgument |= data.varArgument;
	*badCoalesce |= data.badCoalesce;
	return result;
}


static bool
MasterIrreducibleExpressionWalker(Node *expression, WalkerState *state)
{
	char volatileFlag = 0;
	WalkerState childState = { false, false, false };
	bool containsDisallowedFunction = false;
	bool hasVolatileFunction PG_USED_FOR_ASSERTS_ONLY = false;

	if (expression == NULL)
	{
		return false;
	}

	if (IsA(expression, CoalesceExpr))
	{
		CoalesceExpr *expr = (CoalesceExpr *) expression;

		if (contain_mutable_functions((Node *) (expr->args)))
		{
			state->badCoalesce = true;
			return true;
		}
		else
		{
			/*
			 * There's no need to recurse. Since there are no STABLE functions
			 * varArgument will never be set.
			 */
			return false;
		}
	}

	if (IsA(expression, CaseExpr))
	{
		if (contain_mutable_functions(expression))
		{
			state->badCoalesce = true;
			return true;
		}

		return false;
	}

	if (IsA(expression, Var))
	{
		state->containsVar = true;
		return false;
	}

	/*
	 * In order for statement replication to give us consistent results it's important
	 * that we either disallow or evaluate on the master anything which has a volatility
	 * category above IMMUTABLE. Newer versions of postgres might add node types which
	 * should be checked in this function.
	 *
	 * Look through contain_mutable_functions_walker or future PG's equivalent for new
	 * node types before bumping this version number to fix compilation; e.g. for any
	 * PostgreSQL after 9.5, see check_functions_in_node. Review
	 * MasterIrreducibleExpressionFunctionChecker for any changes in volatility
	 * permissibility ordering.
	 *
	 * Once you've added them to this check, make sure you also evaluate them in the
	 * executor!
	 */

	hasVolatileFunction =
		check_functions_in_node(expression, MasterIrreducibleExpressionFunctionChecker,
								&volatileFlag);

	/* the caller should have already checked for this */
	Assert(!hasVolatileFunction);
	Assert(volatileFlag != PROVOLATILE_VOLATILE);

	if (volatileFlag == PROVOLATILE_STABLE)
	{
		containsDisallowedFunction =
			expression_tree_walker(expression,
								   MasterIrreducibleExpressionWalker,
								   &childState);

		if (childState.containsVar)
		{
			state->varArgument = true;
		}

		state->badCoalesce |= childState.badCoalesce;
		state->varArgument |= childState.varArgument;

		return (containsDisallowedFunction || childState.containsVar);
	}

	/* keep traversing */
	return expression_tree_walker(expression,
								  MasterIrreducibleExpressionWalker,
								  state);
}


/*
 * MasterIrreducibleExpressionFunctionChecker returns true if a provided function
 * oid corresponds to a volatile function. It also updates provided context if
 * the current volatility flag is more permissive than the provided one. It is
 * only called from check_functions_in_node as checker function.
 */
static bool
MasterIrreducibleExpressionFunctionChecker(Oid func_id, void *context)
{
	char volatileFlag = func_volatile(func_id);
	char *volatileContext = (char *) context;

	if (volatileFlag == PROVOLATILE_VOLATILE || *volatileContext == PROVOLATILE_VOLATILE)
	{
		*volatileContext = PROVOLATILE_VOLATILE;
	}
	else if (volatileFlag == PROVOLATILE_STABLE || *volatileContext == PROVOLATILE_STABLE)
	{
		*volatileContext = PROVOLATILE_STABLE;
	}
	else
	{
		*volatileContext = PROVOLATILE_IMMUTABLE;
	}

	return (volatileFlag == PROVOLATILE_VOLATILE);
}


/*
 * TargetEntryChangesValue determines whether the given target entry may
 * change the value in a given column, given a join tree. The result is
 * true unless the expression refers directly to the column, or the
 * expression is a value that is implied by the qualifiers of the join
 * tree, or the target entry sets a different column.
 */
static bool
TargetEntryChangesValue(TargetEntry *targetEntry, Var *column, FromExpr *joinTree)
{
	bool isColumnValueChanged = true;
	Expr *setExpr = targetEntry->expr;

	if (targetEntry->resno != column->varattno)
	{
		/* target entry of the form SET some_other_col = <x> */
		isColumnValueChanged = false;
	}
	else if (IsA(setExpr, Var))
	{
		Var *newValue = (Var *) setExpr;
		if (newValue->varattno == column->varattno)
		{
			/* target entry of the form SET col = table.col */
			isColumnValueChanged = false;
		}
	}
	else if (IsA(setExpr, Const))
	{
		Const *newValue = (Const *) setExpr;
		List *restrictClauseList = WhereClauseList(joinTree);
		OpExpr *equalityExpr = MakeOpExpression(column, BTEqualStrategyNumber);
		Const *rightConst = (Const *) get_rightop((Expr *) equalityExpr);

		rightConst->constvalue = newValue->constvalue;
		rightConst->constisnull = newValue->constisnull;
		rightConst->constbyval = newValue->constbyval;

		bool predicateIsImplied = predicate_implied_by(list_make1(equalityExpr),
													   restrictClauseList, false);
		if (predicateIsImplied)
		{
			/* target entry of the form SET col = <x> WHERE col = <x> AND ... */
			isColumnValueChanged = false;
		}
	}

	return isColumnValueChanged;
}


/*
 * RouterInsertJob builds a Job to represent an insertion performed by
 * the provided query against the provided shard interval. This task contains
 * shard-extended deparsed SQL to be run during execution.
 */
static Job *
RouterInsertJob(Query *originalQuery, Query *query, DeferredErrorMessage **planningError)
{
	Oid distributedTableId = ExtractFirstDistributedTableId(query);
	List *taskList = NIL;
	bool requiresMasterEvaluation = false;
	bool deferredPruning = false;
	Const *partitionKeyValue = NULL;

	bool isMultiRowInsert = IsMultiRowInsert(query);
	if (isMultiRowInsert)
	{
		/* add default expressions to RTE_VALUES in multi-row INSERTs */
		NormalizeMultiRowInsertTargetList(originalQuery);
	}

	if (isMultiRowInsert || !CanShardPrune(distributedTableId, query))
	{
		/*
		 * If there is a non-constant (e.g. parameter, function call) in the partition
		 * column of the INSERT then we defer shard pruning until the executor where
		 * these values are known.
		 *
		 * XXX: We also defer pruning for multi-row INSERTs because of some current
		 * limitations with the way multi-row INSERTs are handled. Most notably, we
		 * don't evaluate functions in task->rowValuesList. Therefore we need to
		 * perform function evaluation before we can run RouterInsertTaskList.
		 */
		taskList = NIL;
		deferredPruning = true;

		/* must evaluate the non-constant in the partition column */
		requiresMasterEvaluation = true;
	}
	else
	{
		taskList = RouterInsertTaskList(query, planningError);
		if (*planningError)
		{
			return NULL;
		}

		/* determine whether there are function calls to evaluate */
		requiresMasterEvaluation = RequiresMasterEvaluation(originalQuery);
	}

	if (!requiresMasterEvaluation)
	{
		/* no functions or parameters, build the query strings upfront */
		RebuildQueryStrings(originalQuery, taskList);

		/* remember the partition column value */
		partitionKeyValue = ExtractInsertPartitionKeyValue(originalQuery);
	}

	Job *job = CreateJob(originalQuery);
	job->taskList = taskList;
	job->requiresMasterEvaluation = requiresMasterEvaluation;
	job->deferredPruning = deferredPruning;
	job->partitionKeyValue = partitionKeyValue;

	return job;
}


/*
 * CreateJob returns a new Job for the given query.
 */
static Job *
CreateJob(Query *query)
{
	Job *job = CitusMakeNode(Job);
	job->jobId = UniqueJobId();
	job->jobQuery = query;
	job->taskList = NIL;
	job->dependentJobList = NIL;
	job->subqueryPushdown = false;
	job->requiresMasterEvaluation = false;
	job->deferredPruning = false;

	return job;
}


/*
 * CanShardPrune determines whether a query is ready for shard pruning
 * by checking whether there is a constant value in the partition column.
 */
static bool
CanShardPrune(Oid distributedTableId, Query *query)
{
	uint32 rangeTableId = 1;
	ListCell *insertValuesCell = NULL;

	if (query->commandType != CMD_INSERT)
	{
		/* we assume UPDATE/DELETE is always prunable */
		return true;
	}

	Var *partitionColumn = PartitionColumn(distributedTableId, rangeTableId);
	if (partitionColumn == NULL)
	{
		/* can always do shard pruning for reference tables */
		return true;
	}

	/* get full list of partition values and ensure they are all Consts */
	List *insertValuesList = ExtractInsertValuesList(query, partitionColumn);
	foreach(insertValuesCell, insertValuesList)
	{
		InsertValues *insertValues = (InsertValues *) lfirst(insertValuesCell);
		if (!IsA(insertValues->partitionValueExpr, Const))
		{
			/* can't do shard pruning if the partition column is not constant */
			return false;
		}
	}

	return true;
}


/*
 * ErrorIfNoShardsExist throws an error if the given table has no shards.
 */
static void
ErrorIfNoShardsExist(DistTableCacheEntry *cacheEntry)
{
	int shardCount = cacheEntry->shardIntervalArrayLength;
	if (shardCount == 0)
	{
		Oid distributedTableId = cacheEntry->relationId;
		char *relationName = get_rel_name(distributedTableId);

		ereport(ERROR, (errcode(ERRCODE_OBJECT_NOT_IN_PREREQUISITE_STATE),
						errmsg("could not find any shards"),
						errdetail("No shards exist for distributed table \"%s\".",
								  relationName),
						errhint("Run master_create_worker_shards to create shards "
								"and try again.")));
	}
}


/*
 * RouterInsertTaskList generates a list of tasks for performing an INSERT on
 * a distributed table via the router executor.
 */
List *
RouterInsertTaskList(Query *query, DeferredErrorMessage **planningError)
{
	List *insertTaskList = NIL;
	ListCell *modifyRouteCell = NULL;

	Oid distributedTableId = ExtractFirstDistributedTableId(query);
	DistTableCacheEntry *cacheEntry = DistributedTableCacheEntry(distributedTableId);

	ErrorIfNoShardsExist(cacheEntry);

	Assert(query->commandType == CMD_INSERT);

	List *modifyRouteList = BuildRoutesForInsert(query, planningError);
	if (*planningError != NULL)
	{
		return NIL;
	}

	foreach(modifyRouteCell, modifyRouteList)
	{
		ModifyRoute *modifyRoute = (ModifyRoute *) lfirst(modifyRouteCell);

		Task *modifyTask = CreateTask(MODIFY_TASK);
		modifyTask->anchorShardId = modifyRoute->shardId;
		modifyTask->replicationModel = cacheEntry->replicationModel;
		modifyTask->rowValuesLists = modifyRoute->rowValuesLists;

		RelationShard *relationShard = CitusMakeNode(RelationShard);
		relationShard->shardId = modifyRoute->shardId;
		relationShard->relationId = distributedTableId;

		modifyTask->relationShardList = list_make1(relationShard);

		modifyTask->taskPlacementList = ShardPlacementList(modifyRoute->shardId);

		insertTaskList = lappend(insertTaskList, modifyTask);
	}

	return insertTaskList;
}


/*
 * CreateTask returns a new Task with the given type.
 */
static Task *
CreateTask(TaskType taskType)
{
	Task *task = CitusMakeNode(Task);
	task->taskType = taskType;
	task->jobId = INVALID_JOB_ID;
	task->taskId = INVALID_TASK_ID;
	SetTaskQueryString(task, NULL);
	task->anchorShardId = INVALID_SHARD_ID;
	task->taskPlacementList = NIL;
	task->dependentTaskList = NIL;

	task->partitionId = 0;
	task->upstreamTaskId = INVALID_TASK_ID;
	task->shardInterval = NULL;
	task->assignmentConstrained = false;
	task->taskExecution = NULL;
	task->replicationModel = REPLICATION_MODEL_INVALID;
	task->relationRowLockList = NIL;

	task->modifyWithSubquery = false;
	task->partiallyLocalOrRemote = false;
	task->relationShardList = NIL;

	return task;
}


/*
 * ExtractFirstDistributedTableId takes a given query, and finds the relationId
 * for the first distributed table in that query. If the function cannot find a
 * distributed table, it returns InvalidOid.
 *
 * We only use this function for modifications and fast path queries, which
 * should have the first distributed table in the top-level rtable.
 */
Oid
ExtractFirstDistributedTableId(Query *query)
{
	List *rangeTableList = query->rtable;
	ListCell *rangeTableCell = NULL;
	Oid distributedTableId = InvalidOid;

	foreach(rangeTableCell, rangeTableList)
	{
		RangeTblEntry *rangeTableEntry = (RangeTblEntry *) lfirst(rangeTableCell);

		if (IsDistributedTable(rangeTableEntry->relid))
		{
			distributedTableId = rangeTableEntry->relid;
			break;
		}
	}

	return distributedTableId;
}


/*
 * RouterJob builds a Job to represent a single shard select/update/delete and
 * multiple shard update/delete queries.
 */
static Job *
RouterJob(Query *originalQuery, PlannerRestrictionContext *plannerRestrictionContext,
		  DeferredErrorMessage **planningError)
{
	uint64 shardId = INVALID_SHARD_ID;
	List *placementList = NIL;
	List *relationShardList = NIL;
	List *prunedShardIntervalListList = NIL;
	bool isMultiShardModifyQuery = false;
	Const *partitionKeyValue = NULL;

	/* router planner should create task even if it doesn't hit a shard at all */
	bool replacePrunedQueryWithDummy = true;

	/* check if this query requires master evaluation */
	bool requiresMasterEvaluation = RequiresMasterEvaluation(originalQuery);
	FastPathRestrictionContext *fastPathRestrictionContext =
		plannerRestrictionContext->fastPathRestrictionContext;

	/*
	 * We prefer to defer shard pruning/task generation to the
	 * execution when the parameter on the distribution key
	 * cannot be resolved.
	 */
	if (fastPathRestrictionContext->fastPathRouterQuery &&
		fastPathRestrictionContext->distributionKeyHasParam)
	{
		Job *job = CreateJob(originalQuery);
		job->deferredPruning = true;

		ereport(DEBUG2, (errmsg("Deferred pruning for a fast-path router "
								"query")));
		return job;
	}
	else
	{
		(*planningError) = PlanRouterQuery(originalQuery, plannerRestrictionContext,
										   &placementList, &shardId, &relationShardList,
										   &prunedShardIntervalListList,
										   replacePrunedQueryWithDummy,
										   &isMultiShardModifyQuery,
										   &partitionKeyValue);
	}

	if (*planningError)
	{
		return NULL;
	}

	Job *job = CreateJob(originalQuery);
	job->partitionKeyValue = partitionKeyValue;

	RangeTblEntry *updateOrDeleteRTE = GetUpdateOrDeleteRTE(originalQuery);

	/*
	 * If all of the shards are pruned, we replace the relation RTE into
	 * subquery RTE that returns no results. However, this is not useful
	 * for UPDATE and DELETE queries. Therefore, if we detect a UPDATE or
	 * DELETE RTE with subquery type, we just set task list to empty and return
	 * the job.
	 */
	if (updateOrDeleteRTE != NULL && updateOrDeleteRTE->rtekind == RTE_SUBQUERY)
	{
		job->taskList = NIL;
		return job;
	}

	if (isMultiShardModifyQuery)
	{
		job->taskList = QueryPushdownSqlTaskList(originalQuery, job->jobId,
												 plannerRestrictionContext->
												 relationRestrictionContext,
												 prunedShardIntervalListList,
												 MODIFY_TASK,
												 requiresMasterEvaluation);
	}
	else
	{
		GenerateSingleShardRouterTaskList(job, relationShardList,
										  placementList, shardId);
	}

	job->requiresMasterEvaluation = requiresMasterEvaluation;
	return job;
}


/*
 * SingleShardRouterTaskList is a wrapper around other corresponding task
 * list generation functions specific to single shard selects and modifications.
 *
 * The function updates the input job's taskList in-place.
 */
void
GenerateSingleShardRouterTaskList(Job *job, List *relationShardList,
								  List *placementList, uint64 shardId)
{
	Query *originalQuery = job->jobQuery;


	if (originalQuery->commandType == CMD_SELECT)
	{
		job->taskList = SingleShardSelectTaskList(originalQuery, job->jobId,
												  relationShardList, placementList,
												  shardId);

		/*
		 * Queries to reference tables, or distributed tables with multiple replica's have
		 * their task placements reordered according to the configured
		 * task_assignment_policy. This is only applicable to select queries as the modify
		 * queries will _always_ be executed on all placements.
		 *
		 * We also ignore queries that are targeting only intermediate results (e.g., no
		 * valid anchorShardId).
		 */
		if (shardId != INVALID_SHARD_ID)
		{
			ReorderTaskPlacementsByTaskAssignmentPolicy(job, TaskAssignmentPolicy,
														placementList);
		}
	}
	else if (shardId == INVALID_SHARD_ID)
	{
		/* modification that prunes to 0 shards */
		job->taskList = NIL;
	}
	else
	{
		job->taskList = SingleShardModifyTaskList(originalQuery, job->jobId,
												  relationShardList, placementList,
												  shardId);
	}
}


/*
 * ReorderTaskPlacementsByTaskAssignmentPolicy applies selective reordering for supported
 * TaskAssignmentPolicyTypes.
 *
 * Supported Types
 * - TASK_ASSIGNMENT_ROUND_ROBIN round robin schedule queries among placements
 *
 * By default it does not reorder the task list, implying a first-replica strategy.
 */
static void
ReorderTaskPlacementsByTaskAssignmentPolicy(Job *job,
											TaskAssignmentPolicyType taskAssignmentPolicy,
											List *placementList)
{
	if (taskAssignmentPolicy == TASK_ASSIGNMENT_ROUND_ROBIN)
	{
		/*
		 * We hit a single shard on router plans, and there should be only
		 * one task in the task list
		 */
		Assert(list_length(job->taskList) == 1);
		Task *task = (Task *) linitial(job->taskList);

		/*
		 * For round-robin SELECT queries, we don't want to include the coordinator
		 * because the user is trying to distributed the load across nodes via
		 * round-robin policy. Otherwise, the local execution would prioritize
		 * executing the local tasks and especially for reference tables on the
		 * coordinator this would prevent load balancing accross nodes.
		 *
		 * For other worker nodes in Citus MX, we let the local execution to kick-in
		 * even for round-robin policy, that's because we expect the clients to evenly
		 * connect to the worker nodes.
		 */
		Assert(ReadOnlyTask(task->taskType));
		placementList = RemoveCoordinatorPlacement(placementList);

		/* reorder the placement list */
		List *reorderedPlacementList = RoundRobinReorder(task, placementList);
		task->taskPlacementList = reorderedPlacementList;

		ShardPlacement *primaryPlacement = (ShardPlacement *) linitial(
			reorderedPlacementList);
		ereport(DEBUG3, (errmsg("assigned task %u to node %s:%u", task->taskId,
								primaryPlacement->nodeName,
								primaryPlacement->nodePort)));
	}
}


/*
 * RemoveCoordinatorPlacement gets a task placement list and returns the list
 * by removing the placement belonging to the coordinator (if any).
 *
 * If the list has a single entry or no placements on the coordinator, the list
 * is return unmodified.
 */
static List *
RemoveCoordinatorPlacement(List *placementList)
{
	ListCell *placementCell = NULL;

	if (list_length(placementList) < 2)
	{
		return placementList;
	}

	foreach(placementCell, placementList)
	{
		ShardPlacement *placement = (ShardPlacement *) lfirst(placementCell);

		if (placement->groupId == COORDINATOR_GROUP_ID)
		{
			return list_delete_ptr(placementList, placement);
		}
	}

	return placementList;
}


/*
 * SingleShardSelectTaskList generates a task for single shard select query
 * and returns it as a list.
 */
static List *
SingleShardSelectTaskList(Query *query, uint64 jobId, List *relationShardList,
						  List *placementList, uint64 shardId)
{
	Task *task = CreateTask(SELECT_TASK);
	List *relationRowLockList = NIL;

	RowLocksOnRelations((Node *) query, &relationRowLockList);

	/*
	 * For performance reasons, we skip generating the queryString. For local
	 * execution this is not needed, so we wait until the executor determines
	 * that the query cannot be executed locally.
	 */
	task->taskPlacementList = placementList;
	SetTaskQuery(task, query);
	task->anchorShardId = shardId;
	task->jobId = jobId;
	task->relationShardList = relationShardList;
	task->relationRowLockList = relationRowLockList;

	return list_make1(task);
}


/*
 * RowLocksOnRelations forms the list for range table IDs and corresponding
 * row lock modes.
 */
static bool
RowLocksOnRelations(Node *node, List **relationRowLockList)
{
	if (node == NULL)
	{
		return false;
	}

	if (IsA(node, Query))
	{
		Query *query = (Query *) node;
		ListCell *rowMarkCell = NULL;

		foreach(rowMarkCell, query->rowMarks)
		{
			RowMarkClause *rowMarkClause = (RowMarkClause *) lfirst(rowMarkCell);
			RangeTblEntry *rangeTable = rt_fetch(rowMarkClause->rti, query->rtable);
			Oid relationId = rangeTable->relid;

			if (IsDistributedTable(relationId))
			{
				RelationRowLock *relationRowLock = CitusMakeNode(RelationRowLock);
				relationRowLock->relationId = relationId;
				relationRowLock->rowLockStrength = rowMarkClause->strength;
				*relationRowLockList = lappend(*relationRowLockList, relationRowLock);
			}
		}

		return query_tree_walker(query, RowLocksOnRelations, relationRowLockList, 0);
	}
	else
	{
		return expression_tree_walker(node, RowLocksOnRelations, relationRowLockList);
	}
}


/*
 * SingleShardModifyTaskList generates a task for single shard update/delete query
 * and returns it as a list.
 */
static List *
SingleShardModifyTaskList(Query *query, uint64 jobId, List *relationShardList,
						  List *placementList, uint64 shardId)
{
	Task *task = CreateTask(MODIFY_TASK);
	List *rangeTableList = NIL;

	ExtractRangeTableEntryWalker((Node *) query, &rangeTableList);
	RangeTblEntry *updateOrDeleteRTE = GetUpdateOrDeleteRTE(query);

	DistTableCacheEntry *modificationTableCacheEntry = DistributedTableCacheEntry(
		updateOrDeleteRTE->relid);
	char modificationPartitionMethod = modificationTableCacheEntry->partitionMethod;

	if (modificationPartitionMethod == DISTRIBUTE_BY_NONE &&
		SelectsFromDistributedTable(rangeTableList, query))
	{
		ereport(ERROR, (errcode(ERRCODE_FEATURE_NOT_SUPPORTED),
						errmsg("cannot perform select on a distributed table "
							   "and modify a reference table")));
	}

	task->taskPlacementList = placementList;
	SetTaskQuery(task, query);
	task->anchorShardId = shardId;
	task->jobId = jobId;
	task->relationShardList = relationShardList;
	task->replicationModel = modificationTableCacheEntry->replicationModel;

	return list_make1(task);
}


/*
 * GetUpdateOrDeleteRTE checks query if it has an UPDATE or DELETE RTE.
 * Returns that RTE if found.
 */
static RangeTblEntry *
GetUpdateOrDeleteRTE(Query *query)
{
	if (query->resultRelation > 0)
	{
		return rt_fetch(query->resultRelation, query->rtable);
	}

	return NULL;
}


/*
 * SelectsFromDistributedTable checks if there is a select on a distributed
 * table by looking into range table entries.
 */
static bool
SelectsFromDistributedTable(List *rangeTableList, Query *query)
{
	ListCell *rangeTableCell = NULL;
	int resultRelation = query->resultRelation;
	RangeTblEntry *resultRangeTableEntry = NULL;

	if (resultRelation > 0)
	{
		resultRangeTableEntry = rt_fetch(resultRelation, query->rtable);
	}

	foreach(rangeTableCell, rangeTableList)
	{
		RangeTblEntry *rangeTableEntry = (RangeTblEntry *) lfirst(rangeTableCell);

		if (rangeTableEntry->relid == InvalidOid)
		{
			continue;
		}

		DistTableCacheEntry *cacheEntry = DistributedTableCacheEntry(
			rangeTableEntry->relid);
		if (cacheEntry->partitionMethod != DISTRIBUTE_BY_NONE &&
			(resultRangeTableEntry == NULL || resultRangeTableEntry->relid !=
			 rangeTableEntry->relid))
		{
			return true;
		}
	}

	return false;
}


/*
 * RouterQuery runs router pruning logic for SELECT, UPDATE and DELETE queries.
 * If there are shards present and query is routable, all RTEs have been updated
 * to point to the relevant shards in the originalQuery. Also, placementList is
 * filled with the list of worker nodes that has all the required shard placements
 * for the query execution. anchorShardId is set to the first pruned shardId of
 * the given query. Finally, relationShardList is filled with the list of
 * relation-to-shard mappings for the query.
 *
 * If the given query is not routable, it fills planningError with the related
 * DeferredErrorMessage. The caller can check this error message to see if query
 * is routable or not.
 *
 * Note: If the query prunes down to 0 shards due to filters (e.g. WHERE false),
 * or the query has only read_intermediate_result calls (no relations left after
 * recursively planning CTEs and subqueries), then it will be assigned to an
 * arbitrary worker node in a round-robin fashion.
 *
 * Relations that prune down to 0 shards are replaced by subqueries returning
 * 0 values in UpdateRelationToShardNames.
 */
DeferredErrorMessage *
PlanRouterQuery(Query *originalQuery,
				PlannerRestrictionContext *plannerRestrictionContext,
				List **placementList, uint64 *anchorShardId, List **relationShardList,
				List **prunedShardIntervalListList,
				bool replacePrunedQueryWithDummy, bool *multiShardModifyQuery,
				Const **partitionValueConst)
{
	bool isMultiShardQuery = false;
	DeferredErrorMessage *planningError = NULL;
	bool shardsPresent = false;
	CmdType commandType = originalQuery->commandType;
	bool fastPathRouterQuery =
		plannerRestrictionContext->fastPathRestrictionContext->fastPathRouterQuery;

	*placementList = NIL;

	/*
	 * When FastPathRouterQuery() returns true, we know that standard_planner() has
	 * not been called. Thus, restriction information is not avaliable and we do the
	 * shard pruning based on the distribution column in the quals of the query.
	 */
	if (fastPathRouterQuery)
	{
		Const *distributionKeyValue =
			plannerRestrictionContext->fastPathRestrictionContext->distributionKeyValue;

		List *shardIntervalList =
			TargetShardIntervalForFastPathQuery(originalQuery, partitionValueConst,
												&isMultiShardQuery, distributionKeyValue);

		/*
		 * This could only happen when there is a parameter on the distribution key.
		 * We defer error here, later the planner is forced to use a generic plan
		 * by assigning arbitrarily high cost to the plan.
		 */
		if (UpdateOrDeleteQuery(originalQuery) && isMultiShardQuery)
		{
			planningError = DeferredError(ERRCODE_FEATURE_NOT_SUPPORTED,
										  "Router planner cannot handle multi-shard "
										  "modify queries", NULL, NULL);
			return planningError;
		}

		*prunedShardIntervalListList = shardIntervalList;

		if (!isMultiShardQuery)
		{
			ereport(DEBUG2, (errmsg("Distributed planning for a fast-path router "
									"query")));
		}
	}
	else
	{
		*prunedShardIntervalListList =
			TargetShardIntervalsForRestrictInfo(plannerRestrictionContext->
												relationRestrictionContext,
												&isMultiShardQuery,
												partitionValueConst);
	}

	if (isMultiShardQuery)
	{
		/*
		 * If multiShardQuery is true and it is a type of SELECT query, then
		 * return deferred error. We do not support multi-shard SELECT queries
		 * with this code path.
		 */
		if (commandType == CMD_SELECT)
		{
			return DeferredError(ERRCODE_FEATURE_NOT_SUPPORTED,
								 "Router planner cannot handle multi-shard select queries",
								 NULL, NULL);
		}

		Assert(UpdateOrDeleteQuery(originalQuery));
		planningError = ModifyQuerySupported(originalQuery, originalQuery,
											 isMultiShardQuery,
											 plannerRestrictionContext);
		if (planningError != NULL)
		{
			return planningError;
		}
		else
		{
			*multiShardModifyQuery = true;
			return planningError;
		}
	}

	*relationShardList =
		RelationShardListForShardIntervalList(*prunedShardIntervalListList,
											  &shardsPresent);

	if (!shardsPresent && !replacePrunedQueryWithDummy)
	{
		/*
		 * For INSERT ... SELECT, this query could be still a valid for some other target
		 * shard intervals. Thus, we should return empty list if there aren't any matching
		 * workers, so that the caller can decide what to do with this task.
		 */
		return NULL;
	}

	/*
	 * We bail out if there are RTEs that prune multiple shards above, but
	 * there can also be multiple RTEs that reference the same relation.
	 */
	if (RelationPrunesToMultipleShards(*relationShardList))
	{
		planningError = DeferredError(ERRCODE_FEATURE_NOT_SUPPORTED,
									  "cannot run command which targets "
									  "multiple shards", NULL, NULL);
		return planningError;
	}

	/* we need anchor shard id for select queries with router planner */
	uint64 shardId = GetAnchorShardId(*prunedShardIntervalListList);

	List *workerList =
		FindRouterWorkerList(*prunedShardIntervalListList, shardsPresent,
							 replacePrunedQueryWithDummy);

	if (workerList == NIL)
	{
		ereport(DEBUG2, (errmsg("Found no worker with all shard placements")));

		planningError = DeferredError(ERRCODE_FEATURE_NOT_SUPPORTED,
									  "found no worker with all shard placements",
									  NULL, NULL);
		return planningError;
	}

	/*
	 * If this is an UPDATE or DELETE query which requires master evaluation,
	 * don't try update shard names, and postpone that to execution phase.
	 */
	if (!(UpdateOrDeleteQuery(originalQuery) && RequiresMasterEvaluation(originalQuery)))
	{
		UpdateRelationToShardNames((Node *) originalQuery, *relationShardList);
	}

	*multiShardModifyQuery = false;
	*placementList = workerList;
	*anchorShardId = shardId;

	return planningError;
}


List *
FindRouterWorkerList(List *shardIntervalList, bool shardsPresent,
					 bool replacePrunedQueryWithDummy)
{
	static uint32 zeroShardQueryRoundRobin = 0;

	List *workerList = NIL;

	/*
	 * Determine the worker that has all shard placements if a shard placement found.
	 * If no shard placement exists and replacePrunedQueryWithDummy flag is set, we will
	 * still run the query but the result will be empty. We create a dummy shard
	 * placement for the first active worker.
	 */
	if (shardsPresent)
	{
		workerList = WorkersContainingAllShards(shardIntervalList);
	}
	else if (replacePrunedQueryWithDummy)
	{
		ShardPlacement *dummyPlacement = CreateDummyPlacement();
		if (dummyPlacement != NULL)
		{
			workerList = lappend(workerList, dummyPlacement);
		}
	}

	return workerList;
}


/*
 * RelationShardListForShardIntervalList is a utility function which gets a list of
 * shardInterval, and returns a list of RelationShard.
 */
List *
RelationShardListForShardIntervalList(List *shardIntervalList, bool *shardsPresent)
{
	List *relationShardList = NIL;
	ListCell *shardIntervalListCell = NULL;

	foreach(shardIntervalListCell, shardIntervalList)
	{
		List *prunedShardIntervalList = (List *) lfirst(shardIntervalListCell);

		/* no shard is present or all shards are pruned out case will be handled later */
		if (prunedShardIntervalList == NIL)
		{
			continue;
		}

		*shardsPresent = true;

		ListCell *shardIntervalCell = NULL;
		foreach(shardIntervalCell, prunedShardIntervalList)
		{
			ShardInterval *shardInterval = (ShardInterval *) lfirst(shardIntervalCell);
			RelationShard *relationShard = CitusMakeNode(RelationShard);

			relationShard->relationId = shardInterval->relationId;
			relationShard->shardId = shardInterval->shardId;

			relationShardList = lappend(relationShardList, relationShard);
		}
	}

	return relationShardList;
}


/*
 * CreateDummyPlacement creates a dummy placement that can be used for zero
 * shard queries.
 *
 * If local execution is enabled, the placement points to the local group.
 * Otherwise an active worker is selected using round robin policy to create the
 * dummy placement. In case there are no active workers, NULL pointer is returned.
 */
static ShardPlacement *
CreateDummyPlacement(void)
{
	static uint32 zeroShardQueryRoundRobin = 0;
	ShardPlacement *dummyPlacement = CitusMakeNode(ShardPlacement);

	if (TaskAssignmentPolicy == TASK_ASSIGNMENT_ROUND_ROBIN)
	{
		List *workerNodeList = ActiveReadableWorkerNodeList();
		if (workerNodeList == NIL)
		{
			return NULL;
		}

		int workerNodeCount = list_length(workerNodeList);
		int workerNodeIndex = zeroShardQueryRoundRobin % workerNodeCount;
		WorkerNode *workerNode = (WorkerNode *) list_nth(workerNodeList,
														 workerNodeIndex);
		dummyPlacement->nodeName = workerNode->workerName;
		dummyPlacement->nodePort = workerNode->workerPort;
		dummyPlacement->nodeId = workerNode->nodeId;
		dummyPlacement->groupId = workerNode->groupId;

		zeroShardQueryRoundRobin++;
	}
	else
	{
		dummyPlacement->nodeId = DUMMY_NODE_ID;
		dummyPlacement->nodeName = LOCAL_HOST_NAME;
		dummyPlacement->nodePort = PostPortNumber;
		dummyPlacement->groupId = GetLocalGroupId();
	}

	return dummyPlacement;
}


/*
 * GetAnchorShardId returns the anchor shard id given relation shard list.
 * The desired anchor shard is found as follows:
 *
 * - Return the first distributed table shard id in the relationShardList if
 * there is any.
 * - Return a random reference table shard id if all the shards belong to
 * reference tables
 * - Return INVALID_SHARD_ID on empty lists
 */
uint64
GetAnchorShardId(List *prunedShardIntervalListList)
{
	ListCell *prunedShardIntervalListCell = NULL;
	uint64 referenceShardId = INVALID_SHARD_ID;

	foreach(prunedShardIntervalListCell, prunedShardIntervalListList)
	{
		List *prunedShardIntervalList = (List *) lfirst(prunedShardIntervalListCell);

		/* no shard is present or all shards are pruned out case will be handled later */
		if (prunedShardIntervalList == NIL)
		{
			continue;
		}

		ShardInterval *shardInterval = linitial(prunedShardIntervalList);

		if (ReferenceTableShardId(shardInterval->shardId))
		{
			referenceShardId = shardInterval->shardId;
		}
		else
		{
			return shardInterval->shardId;
		}
	}

	return referenceShardId;
}


/*
 * TargetShardIntervalForFastPathQuery gets a query which is in
 * the form defined by FastPathRouterQuery() and returns exactly
 * one list of a a one shard interval (see FastPathRouterQuery()
 * for the detail).
 *
 * Also set the outgoing partition column value if requested via
 * partitionValueConst
 */
List *
TargetShardIntervalForFastPathQuery(Query *query, Const **partitionValueConst,
									bool *isMultiShardQuery, Const *distributionKeyValue)
{
	Oid relationId = ExtractFirstDistributedTableId(query);

	if (distributionKeyValue)
	{
		DistTableCacheEntry *cache = DistributedTableCacheEntry(relationId);
		ShardInterval *shardInterval =
			FindShardInterval(distributionKeyValue->constvalue, cache);

		if (partitionValueConst != NULL)
		{
			/* set the outgoing partition column value if requested */
			*partitionValueConst = distributionKeyValue;
		}
		List *shardIntervalList = list_make1(shardInterval);

		return list_make1(shardIntervalList);
	}

	Node *quals = query->jointree->quals;
	int relationIndex = 1;
	Const *queryPartitionValueConst = NULL;
	List *prunedShardIntervalList =
		PruneShards(relationId, relationIndex, make_ands_implicit((Expr *) quals),
					&queryPartitionValueConst);

	/* we're only expecting single shard from a single table */
	Node *distKey PG_USED_FOR_ASSERTS_ONLY = NULL;
	Assert(FastPathRouterQuery(query, &distKey) || !EnableFastPathRouterPlanner);

	if (list_length(prunedShardIntervalList) > 1)
	{
		*isMultiShardQuery = true;
	}
	else if (list_length(prunedShardIntervalList) == 1 &&
			 partitionValueConst != NULL)
	{
		/* set the outgoing partition column value if requested */
		*partitionValueConst = queryPartitionValueConst;
	}

	return list_make1(prunedShardIntervalList);
}


/*
 * TargetShardIntervalsForRestrictInfo performs shard pruning for all referenced
 * relations in the relation restriction context and returns list of shards per
 * relation. Shard pruning is done based on provided restriction context per relation.
 * The function sets multiShardQuery to true if any of the relations pruned down to
 * more than one active shard. It also records pruned shard intervals in relation
 * restriction context to be used later on. Some queries may have contradiction
 * clauses like 'and false' or 'and 1=0', such queries are treated as if all of
 * the shards of joining relations are pruned out.
 */
List *
TargetShardIntervalsForRestrictInfo(RelationRestrictionContext *restrictionContext,
									bool *multiShardQuery, Const **partitionValueConst)
{
	List *prunedShardIntervalListList = NIL;
	ListCell *restrictionCell = NULL;
	bool multiplePartitionValuesExist = false;
	Const *queryPartitionValueConst = NULL;

	Assert(restrictionContext != NULL);

	foreach(restrictionCell, restrictionContext->relationRestrictionList)
	{
		RelationRestriction *relationRestriction =
			(RelationRestriction *) lfirst(restrictionCell);
		Oid relationId = relationRestriction->relationId;
		Index tableId = relationRestriction->index;
		DistTableCacheEntry *cacheEntry = DistributedTableCacheEntry(relationId);
		int shardCount = cacheEntry->shardIntervalArrayLength;
		List *baseRestrictionList = relationRestriction->relOptInfo->baserestrictinfo;
		List *restrictClauseList = get_all_actual_clauses(baseRestrictionList);
		List *prunedShardIntervalList = NIL;
		List *joinInfoList = relationRestriction->relOptInfo->joininfo;
		List *pseudoRestrictionList = extract_actual_clauses(joinInfoList, true);

		relationRestriction->prunedShardIntervalList = NIL;

		/*
		 * Queries may have contradiction clauses like 'false', or '1=0' in
		 * their filters. Such queries would have pseudo constant 'false'
		 * inside relOptInfo->joininfo list. We treat such cases as if all
		 * shards of the table are pruned out.
		 */
		bool whereFalseQuery = ContainsFalseClause(pseudoRestrictionList);
		if (!whereFalseQuery && shardCount > 0)
		{
			Const *restrictionPartitionValueConst = NULL;
			prunedShardIntervalList = PruneShards(relationId, tableId, restrictClauseList,
												  &restrictionPartitionValueConst);

			if (list_length(prunedShardIntervalList) > 1)
			{
				(*multiShardQuery) = true;
			}
			if (restrictionPartitionValueConst != NULL &&
				queryPartitionValueConst == NULL)
			{
				queryPartitionValueConst = restrictionPartitionValueConst;
			}
			else if (restrictionPartitionValueConst != NULL &&
					 !equal(queryPartitionValueConst, restrictionPartitionValueConst))
			{
				multiplePartitionValuesExist = true;
			}
		}

		relationRestriction->prunedShardIntervalList = prunedShardIntervalList;
		prunedShardIntervalListList = lappend(prunedShardIntervalListList,
											  prunedShardIntervalList);
	}

	/*
	 * Different resrictions might have different partition columns.
	 * We report partition column value if there is only one.
	 */
	if (multiplePartitionValuesExist)
	{
		queryPartitionValueConst = NULL;
	}

	/* set the outgoing partition column value if requested */
	if (partitionValueConst != NULL)
	{
		*partitionValueConst = queryPartitionValueConst;
	}

	return prunedShardIntervalListList;
}


/*
 * RelationPrunesToMultipleShards returns true if the given list of
 * relation-to-shard mappings contains at least two mappings with
 * the same relation, but different shards.
 */
static bool
RelationPrunesToMultipleShards(List *relationShardList)
{
	ListCell *relationShardCell = NULL;
	RelationShard *previousRelationShard = NULL;

	relationShardList = SortList(relationShardList, CompareRelationShards);

	foreach(relationShardCell, relationShardList)
	{
		RelationShard *relationShard = (RelationShard *) lfirst(relationShardCell);

		if (previousRelationShard != NULL &&
			relationShard->relationId == previousRelationShard->relationId &&
			relationShard->shardId != previousRelationShard->shardId)
		{
			return true;
		}

		previousRelationShard = relationShard;
	}

	return false;
}


/*
 * WorkersContainingSelectShards returns list of shard placements that contain all
 * shard intervals provided to the select query. It returns NIL if no placement
 * exists. The caller should check if there are any shard intervals exist for
 * placement check prior to calling this function.
 */
List *
WorkersContainingAllShards(List *prunedShardIntervalsList)
{
	ListCell *prunedShardIntervalCell = NULL;
	bool firstShard = true;
	List *currentPlacementList = NIL;

	foreach(prunedShardIntervalCell, prunedShardIntervalsList)
	{
		List *shardIntervalList = (List *) lfirst(prunedShardIntervalCell);

		if (shardIntervalList == NIL)
		{
			continue;
		}

		Assert(list_length(shardIntervalList) == 1);

		ShardInterval *shardInterval = (ShardInterval *) linitial(shardIntervalList);
		uint64 shardId = shardInterval->shardId;

		/* retrieve all active shard placements for this shard */
		List *newPlacementList = ActiveShardPlacementList(shardId);

		if (firstShard)
		{
			firstShard = false;
			currentPlacementList = newPlacementList;
		}
		else
		{
			/* keep placements that still exists for this shard */
			currentPlacementList = IntersectPlacementList(currentPlacementList,
														  newPlacementList);
		}

		/*
		 * Bail out if placement list becomes empty. This means there is no worker
		 * containing all shards referenced by the query, hence we can not forward
		 * this query directly to any worker.
		 */
		if (currentPlacementList == NIL)
		{
			break;
		}
	}

	return currentPlacementList;
}


/*
 * BuildRoutesForInsert returns a list of ModifyRoute objects for an INSERT
 * query or an empty list if the partition column value is defined as an ex-
 * pression that still needs to be evaluated. If any partition column value
 * falls within 0 or multiple (overlapping) shards, the planning error is set.
 *
 * Multi-row INSERTs are handled by grouping their rows by target shard. These
 * groups are returned in ascending order by shard id, ready for later deparse
 * to shard-specific SQL.
 */
static List *
BuildRoutesForInsert(Query *query, DeferredErrorMessage **planningError)
{
	Oid distributedTableId = ExtractFirstDistributedTableId(query);
	DistTableCacheEntry *cacheEntry = DistributedTableCacheEntry(distributedTableId);
	char partitionMethod = cacheEntry->partitionMethod;
	uint32 rangeTableId = 1;
	List *modifyRouteList = NIL;
	ListCell *insertValuesCell = NULL;

	Assert(query->commandType == CMD_INSERT);

	/* reference tables can only have one shard */
	if (partitionMethod == DISTRIBUTE_BY_NONE)
	{
		List *shardIntervalList = LoadShardIntervalList(distributedTableId);

		int shardCount = list_length(shardIntervalList);
		if (shardCount != 1)
		{
			ereport(ERROR, (errmsg("reference table cannot have %d shards", shardCount)));
		}

		ShardInterval *shardInterval = linitial(shardIntervalList);
		ModifyRoute *modifyRoute = palloc(sizeof(ModifyRoute));

		modifyRoute->shardId = shardInterval->shardId;

		RangeTblEntry *valuesRTE = ExtractDistributedInsertValuesRTE(query);
		if (valuesRTE != NULL)
		{
			/* add the values list for a multi-row INSERT */
			modifyRoute->rowValuesLists = valuesRTE->values_lists;
		}
		else
		{
			modifyRoute->rowValuesLists = NIL;
		}

		modifyRouteList = lappend(modifyRouteList, modifyRoute);

		return modifyRouteList;
	}

	Var *partitionColumn = PartitionColumn(distributedTableId, rangeTableId);

	/* get full list of insert values and iterate over them to prune */
	List *insertValuesList = ExtractInsertValuesList(query, partitionColumn);

	foreach(insertValuesCell, insertValuesList)
	{
		InsertValues *insertValues = (InsertValues *) lfirst(insertValuesCell);
		List *prunedShardIntervalList = NIL;

		if (!IsA(insertValues->partitionValueExpr, Const))
		{
			ereport(ERROR, (errcode(ERRCODE_FEATURE_NOT_SUPPORTED),
							errmsg("failed to evaluate partition key in insert"),
							errhint("try using constant values for partition column")));
		}

		Const *partitionValueConst = (Const *) insertValues->partitionValueExpr;
		if (partitionValueConst->constisnull)
		{
			ereport(ERROR, (errcode(ERRCODE_NULL_VALUE_NOT_ALLOWED),
							errmsg("cannot perform an INSERT with NULL in the partition "
								   "column")));
		}

		if (partitionMethod == DISTRIBUTE_BY_HASH || partitionMethod ==
			DISTRIBUTE_BY_RANGE)
		{
			Datum partitionValue = partitionValueConst->constvalue;

			cacheEntry = DistributedTableCacheEntry(distributedTableId);
			ShardInterval *shardInterval = FindShardInterval(partitionValue, cacheEntry);
			if (shardInterval != NULL)
			{
				prunedShardIntervalList = list_make1(shardInterval);
			}
		}
		else
		{
			Index tableId = 1;
			OpExpr *equalityExpr = MakeOpExpression(partitionColumn,
													BTEqualStrategyNumber);
			Node *rightOp = get_rightop((Expr *) equalityExpr);
			Const *rightConst = (Const *) rightOp;

			Assert(IsA(rightOp, Const));

			rightConst->constvalue = partitionValueConst->constvalue;
			rightConst->constisnull = partitionValueConst->constisnull;
			rightConst->constbyval = partitionValueConst->constbyval;

			List *restrictClauseList = list_make1(equalityExpr);

			prunedShardIntervalList = PruneShards(distributedTableId, tableId,
												  restrictClauseList, NULL);
		}

		int prunedShardIntervalCount = list_length(prunedShardIntervalList);
		if (prunedShardIntervalCount != 1)
		{
			char *partitionKeyString = cacheEntry->partitionKeyString;
			char *partitionColumnName = ColumnToColumnName(distributedTableId,
														   partitionKeyString);
			StringInfo errorMessage = makeStringInfo();
			StringInfo errorHint = makeStringInfo();
			const char *targetCountType = NULL;

			if (prunedShardIntervalCount == 0)
			{
				targetCountType = "no";
			}
			else
			{
				targetCountType = "multiple";
			}

			if (prunedShardIntervalCount == 0)
			{
				appendStringInfo(errorHint, "Make sure you have created a shard which "
											"can receive this partition column value.");
			}
			else
			{
				appendStringInfo(errorHint, "Make sure the value for partition column "
											"\"%s\" falls into a single shard.",
								 partitionColumnName);
			}

			appendStringInfo(errorMessage, "cannot run INSERT command which targets %s "
										   "shards", targetCountType);

			(*planningError) = DeferredError(ERRCODE_FEATURE_NOT_SUPPORTED,
											 errorMessage->data, NULL,
											 errorHint->data);

			return NIL;
		}

		ShardInterval *targetShard = (ShardInterval *) linitial(prunedShardIntervalList);
		insertValues->shardId = targetShard->shardId;
	}

	modifyRouteList = GroupInsertValuesByShardId(insertValuesList);

	return modifyRouteList;
}


/*
 * IsMultiRowInsert returns whether the given query is a multi-row INSERT.
 *
 * It does this by determining whether the query is an INSERT that has an
 * RTE_VALUES. Single-row INSERTs will have their RTE_VALUES optimised away
 * in transformInsertStmt, and instead use the target list.
 */
bool
IsMultiRowInsert(Query *query)
{
	return ExtractDistributedInsertValuesRTE(query) != NULL;
}


/*
 * ExtractDistributedInsertValuesRTE does precisely that. If the provided
 * query is not an INSERT, or if the INSERT does not have a VALUES RTE
 * (i.e. it is not a multi-row INSERT), this function returns NULL.
 * If all those conditions are met, an RTE representing the multiple values
 * of a multi-row INSERT is returned.
 */
RangeTblEntry *
ExtractDistributedInsertValuesRTE(Query *query)
{
	ListCell *rteCell = NULL;

	if (query->commandType != CMD_INSERT)
	{
		return NULL;
	}

	foreach(rteCell, query->rtable)
	{
		RangeTblEntry *rte = (RangeTblEntry *) lfirst(rteCell);

		if (rte->rtekind == RTE_VALUES)
		{
			return rte;
		}
	}
	return NULL;
}


/*
 * NormalizeMultiRowInsertTargetList ensures all elements of multi-row INSERT target
 * lists are Vars. In multi-row INSERTs, most target list entries contain a Var
 * expression pointing to a position within the values_lists field of a VALUES
 * RTE, but non-NULL default columns are handled differently. Instead of adding
 * the default expression to each row, a single expression encoding the DEFAULT
 * appears in the target list. For consistency, we move these expressions into
 * values lists and replace them with an appropriately constructed Var.
 */
static void
NormalizeMultiRowInsertTargetList(Query *query)
{
	ListCell *valuesListCell = NULL;
	ListCell *targetEntryCell = NULL;
	int targetEntryNo = 0;

	RangeTblEntry *valuesRTE = ExtractDistributedInsertValuesRTE(query);
	if (valuesRTE == NULL)
	{
		return;
	}

	foreach(valuesListCell, valuesRTE->values_lists)
	{
		List *valuesList = (List *) lfirst(valuesListCell);
		Expr **valuesArray = (Expr **) PointerArrayFromList(valuesList);
		List *expandedValuesList = NIL;

		foreach(targetEntryCell, query->targetList)
		{
			TargetEntry *targetEntry = (TargetEntry *) lfirst(targetEntryCell);
			Expr *targetExpr = targetEntry->expr;

			if (IsA(targetExpr, Var))
			{
				/* expression from the VALUES section */
				Var *targetListVar = (Var *) targetExpr;
				targetExpr = valuesArray[targetListVar->varattno - 1];
			}
			else
			{
				/* copy the column's default expression */
				targetExpr = copyObject(targetExpr);
			}

			expandedValuesList = lappend(expandedValuesList, targetExpr);
		}

		valuesListCell->data.ptr_value = (void *) expandedValuesList;
	}

	/* reset coltypes, coltypmods, colcollations and rebuild them below */
	valuesRTE->coltypes = NIL;
	valuesRTE->coltypmods = NIL;
	valuesRTE->colcollations = NIL;

	foreach(targetEntryCell, query->targetList)
	{
		TargetEntry *targetEntry = lfirst(targetEntryCell);
		Node *targetExprNode = (Node *) targetEntry->expr;

		/* RTE_VALUES comes 2nd, after destination table */
		Index valuesVarno = 2;

		targetEntryNo++;

		Oid targetType = exprType(targetExprNode);
		int32 targetTypmod = exprTypmod(targetExprNode);
		Oid targetColl = exprCollation(targetExprNode);

		valuesRTE->coltypes = lappend_oid(valuesRTE->coltypes, targetType);
		valuesRTE->coltypmods = lappend_int(valuesRTE->coltypmods, targetTypmod);
		valuesRTE->colcollations = lappend_oid(valuesRTE->colcollations, targetColl);

		if (IsA(targetExprNode, Var))
		{
			Var *targetVar = (Var *) targetExprNode;
			targetVar->varattno = targetEntryNo;
			continue;
		}

		/* replace the original expression with a Var referencing values_lists */
		Var *syntheticVar = makeVar(valuesVarno, targetEntryNo, targetType, targetTypmod,
									targetColl, 0);
		targetEntry->expr = (Expr *) syntheticVar;
	}
}


/*
 * IntersectPlacementList performs placement pruning based on matching on
 * nodeName:nodePort fields of shard placement data. We start pruning from all
 * placements of the first relation's shard. Then for each relation's shard, we
 * compute intersection of the new shards placement with existing placement list.
 * This operation could have been done using other methods, but since we do not
 * expect very high replication factor, iterating over a list and making string
 * comparisons should be sufficient.
 */
List *
IntersectPlacementList(List *lhsPlacementList, List *rhsPlacementList)
{
	ListCell *lhsPlacementCell = NULL;
	List *placementList = NIL;

	/* Keep existing placement in the list if it is also present in new placement list */
	foreach(lhsPlacementCell, lhsPlacementList)
	{
		ShardPlacement *lhsPlacement = (ShardPlacement *) lfirst(lhsPlacementCell);
		ListCell *rhsPlacementCell = NULL;
		foreach(rhsPlacementCell, rhsPlacementList)
		{
			ShardPlacement *rhsPlacement = (ShardPlacement *) lfirst(rhsPlacementCell);
			if (rhsPlacement->nodePort == lhsPlacement->nodePort &&
				strncmp(rhsPlacement->nodeName, lhsPlacement->nodeName,
						WORKER_LENGTH) == 0)
			{
				placementList = lappend(placementList, rhsPlacement);

				/*
				 * We don't need to add the same placement over and over again. This
				 * could happen if both placements of a shard appear on the same node.
				 */
				break;
			}
		}
	}

	return placementList;
}


/*
 * GroupInsertValuesByShardId takes care of grouping the rows from a multi-row
 * INSERT by target shard. At this point, all pruning has taken place and we
 * need only to build sets of rows for each destination. This is done by a
 * simple sort (by shard identifier) and gather step. The sort has the side-
 * effect of getting things in ascending order to avoid unnecessary deadlocks
 * during Task execution.
 */
static List *
GroupInsertValuesByShardId(List *insertValuesList)
{
	ModifyRoute *route = NULL;
	ListCell *insertValuesCell = NULL;
	List *modifyRouteList = NIL;

	insertValuesList = SortList(insertValuesList, CompareInsertValuesByShardId);
	foreach(insertValuesCell, insertValuesList)
	{
		InsertValues *insertValues = (InsertValues *) lfirst(insertValuesCell);
		int64 shardId = insertValues->shardId;
		bool foundSameShardId = false;

		if (route != NULL)
		{
			if (route->shardId == shardId)
			{
				foundSameShardId = true;
			}
			else
			{
				/* new shard id seen; current aggregation done; add to list */
				modifyRouteList = lappend(modifyRouteList, route);
			}
		}

		if (foundSameShardId)
		{
			/*
			 * Our current value has the same shard id as our aggregate object,
			 * so append the rowValues.
			 */
			route->rowValuesLists = lappend(route->rowValuesLists,
											insertValues->rowValues);
		}
		else
		{
			/* we encountered a new shard id; build a new aggregate object */
			route = (ModifyRoute *) palloc(sizeof(ModifyRoute));
			route->shardId = insertValues->shardId;
			route->rowValuesLists = list_make1(insertValues->rowValues);
		}
	}

	/* left holding one final aggregate object; add to list */
	modifyRouteList = lappend(modifyRouteList, route);

	return modifyRouteList;
}


/*
 * ExtractInsertValuesList extracts the partition column value for an INSERT
 * command and returns it within an InsertValues struct. For single-row INSERTs
 * this is simply a value extracted from the target list, but multi-row INSERTs
 * will generate a List of InsertValues, each with full row values in addition
 * to the partition value. If a partition value is NULL or missing altogether,
 * this function errors.
 */
static List *
ExtractInsertValuesList(Query *query, Var *partitionColumn)
{
	List *insertValuesList = NIL;
	TargetEntry *targetEntry = get_tle_by_resno(query->targetList,
												partitionColumn->varattno);

	if (targetEntry == NULL)
	{
		ereport(ERROR, (errcode(ERRCODE_NULL_VALUE_NOT_ALLOWED),
						errmsg("cannot perform an INSERT without a partition column "
							   "value")));
	}

	/*
	 * We've got a multi-row INSERT. PostgreSQL internally represents such
	 * commands by linking Vars in the target list to lists of values within
	 * a special VALUES range table entry. By extracting the right positional
	 * expression from each list within that RTE, we will extract the partition
	 * values for each row within the multi-row INSERT.
	 */
	if (IsA(targetEntry->expr, Var))
	{
		Var *partitionVar = (Var *) targetEntry->expr;
		ListCell *valuesListCell = NULL;
		Index ivIndex = 0;

		RangeTblEntry *referencedRTE = rt_fetch(partitionVar->varno, query->rtable);
		foreach(valuesListCell, referencedRTE->values_lists)
		{
			InsertValues *insertValues = (InsertValues *) palloc(sizeof(InsertValues));
			insertValues->rowValues = (List *) lfirst(valuesListCell);
			insertValues->partitionValueExpr = list_nth(insertValues->rowValues,
														(partitionVar->varattno - 1));
			insertValues->shardId = INVALID_SHARD_ID;
			insertValues->listIndex = ivIndex;

			insertValuesList = lappend(insertValuesList, insertValues);
			ivIndex++;
		}
	}

	/* nothing's been found yet; this is a simple single-row INSERT */
	if (insertValuesList == NIL)
	{
		InsertValues *insertValues = (InsertValues *) palloc(sizeof(InsertValues));
		insertValues->rowValues = NIL;
		insertValues->partitionValueExpr = targetEntry->expr;
		insertValues->shardId = INVALID_SHARD_ID;

		insertValuesList = lappend(insertValuesList, insertValues);
	}

	return insertValuesList;
}


/*
 * ExtractInsertPartitionKeyValue extracts the partition column value
 * from an INSERT query. If the expression in the partition column is
 * non-constant or it is a multi-row INSERT with multiple different partition
 * column values, the function returns NULL.
 */
Const *
ExtractInsertPartitionKeyValue(Query *query)
{
	Oid distributedTableId = ExtractFirstDistributedTableId(query);
	uint32 rangeTableId = 1;
	Const *singlePartitionValueConst = NULL;

	char partitionMethod = PartitionMethod(distributedTableId);
	if (partitionMethod == DISTRIBUTE_BY_NONE)
	{
		return NULL;
	}

	Var *partitionColumn = PartitionColumn(distributedTableId, rangeTableId);
	TargetEntry *targetEntry = get_tle_by_resno(query->targetList,
												partitionColumn->varattno);
	if (targetEntry == NULL)
	{
		/* partition column value not specified */
		return NULL;
	}

	Node *targetExpression = strip_implicit_coercions((Node *) targetEntry->expr);

	/*
	 * Multi-row INSERTs have a Var in the target list that points to
	 * an RTE_VALUES.
	 */
	if (IsA(targetExpression, Var))
	{
		Var *partitionVar = (Var *) targetExpression;
		ListCell *valuesListCell = NULL;

		RangeTblEntry *referencedRTE = rt_fetch(partitionVar->varno, query->rtable);

		foreach(valuesListCell, referencedRTE->values_lists)
		{
			List *rowValues = (List *) lfirst(valuesListCell);
			Node *partitionValueNode = list_nth(rowValues, partitionVar->varattno - 1);
			Expr *partitionValueExpr = (Expr *) strip_implicit_coercions(
				partitionValueNode);

			if (!IsA(partitionValueExpr, Const))
			{
				/* non-constant value in the partition column */
				singlePartitionValueConst = NULL;
				break;
			}

			Const *partitionValueConst = (Const *) partitionValueExpr;

			if (singlePartitionValueConst == NULL)
			{
				/* first row has a constant in the partition column, looks promising! */
				singlePartitionValueConst = partitionValueConst;
			}
			else if (!equal(partitionValueConst, singlePartitionValueConst))
			{
				/* multiple different values in the partition column, too bad */
				singlePartitionValueConst = NULL;
				break;
			}
			else
			{
				/* another row with the same partition column value! */
			}
		}
	}
	else if (IsA(targetExpression, Const))
	{
		/* single-row INSERT with a constant partition column value */
		singlePartitionValueConst = (Const *) targetExpression;
	}
	else
	{
		/* single-row INSERT with a non-constant partition column value */
		singlePartitionValueConst = NULL;
	}

	if (singlePartitionValueConst != NULL)
	{
		singlePartitionValueConst = copyObject(singlePartitionValueConst);
	}

	return singlePartitionValueConst;
}


/*
 * MultiRouterPlannableQuery checks if given select query is router plannable,
 * setting distributedPlan->planningError if not.
 * The query is router plannable if it is a modify query, or if its is a select
 * query issued on a hash partitioned distributed table. Router plannable checks
 * for select queries can be turned off by setting citus.enable_router_execution
 * flag to false.
 */
static DeferredErrorMessage *
MultiRouterPlannableQuery(Query *query)
{
	List *rangeTableRelationList = NIL;
	ListCell *rangeTableRelationCell = NULL;

	Assert(query->commandType == CMD_SELECT);

	if (!EnableRouterExecution)
	{
		return DeferredError(ERRCODE_SUCCESSFUL_COMPLETION,
							 "Router planner not enabled.",
							 NULL, NULL);
	}

	ExtractRangeTableRelationWalker((Node *) query, &rangeTableRelationList);
	foreach(rangeTableRelationCell, rangeTableRelationList)
	{
		RangeTblEntry *rte = (RangeTblEntry *) lfirst(rangeTableRelationCell);
		if (rte->rtekind == RTE_RELATION)
		{
			/* only hash partitioned tables are supported */
			Oid distributedTableId = rte->relid;

			if (!IsDistributedTable(distributedTableId))
			{
				/* local tables cannot be read from workers */
				return DeferredError(
					ERRCODE_FEATURE_NOT_SUPPORTED,
					"Local tables cannot be used in distributed queries.",
					NULL, NULL);
			}

			char partitionMethod = PartitionMethod(distributedTableId);
			if (!(partitionMethod == DISTRIBUTE_BY_HASH || partitionMethod ==
				  DISTRIBUTE_BY_NONE || partitionMethod == DISTRIBUTE_BY_RANGE))
			{
				return DeferredError(
					ERRCODE_FEATURE_NOT_SUPPORTED,
					"Router planner does not support append-partitioned tables.",
					NULL, NULL);
			}

			/*
			 * Currently, we don't support tables with replication factor > 1,
			 * except reference tables with SELECT ... FOR UDPATE queries. It is
			 * also not supported from MX nodes.
			 */
			if (query->hasForUpdate)
			{
				uint32 tableReplicationFactor = TableShardReplicationFactor(
					distributedTableId);

				if (tableReplicationFactor > 1 && partitionMethod != DISTRIBUTE_BY_NONE)
				{
					return DeferredError(
						ERRCODE_FEATURE_NOT_SUPPORTED,
						"SELECT FOR UPDATE with table replication factor > 1 not supported for non-reference tables.",
						NULL, NULL);
				}
			}
		}
	}

	return ErrorIfQueryHasModifyingCTE(query);
}


/*
 * Copy a RelationRestrictionContext. Note that several subfields are copied
 * shallowly, for lack of copyObject support.
 *
 * Note that CopyRelationRestrictionContext copies the following fields per relation
 * context: index, relationId, distributedRelation, rte, relOptInfo->baserestrictinfo
 * and relOptInfo->joininfo. Also, the function shallowly copies plannerInfo and
 * prunedShardIntervalList which are read-only. All other parts of the relOptInfo
 * is also shallowly copied.
 */
RelationRestrictionContext *
CopyRelationRestrictionContext(RelationRestrictionContext *oldContext)
{
	RelationRestrictionContext *newContext =
		(RelationRestrictionContext *) palloc(sizeof(RelationRestrictionContext));
	ListCell *relationRestrictionCell = NULL;

	newContext->hasDistributedRelation = oldContext->hasDistributedRelation;
	newContext->hasLocalRelation = oldContext->hasLocalRelation;
	newContext->allReferenceTables = oldContext->allReferenceTables;
	newContext->relationRestrictionList = NIL;

	foreach(relationRestrictionCell, oldContext->relationRestrictionList)
	{
		RelationRestriction *oldRestriction =
			(RelationRestriction *) lfirst(relationRestrictionCell);
		RelationRestriction *newRestriction = (RelationRestriction *)
											  palloc0(sizeof(RelationRestriction));

		newRestriction->index = oldRestriction->index;
		newRestriction->relationId = oldRestriction->relationId;
		newRestriction->distributedRelation = oldRestriction->distributedRelation;
		newRestriction->rte = copyObject(oldRestriction->rte);

		/* can't be copied, we copy (flatly) a RelOptInfo, and then decouple baserestrictinfo */
		newRestriction->relOptInfo = palloc(sizeof(RelOptInfo));
		memcpy(newRestriction->relOptInfo, oldRestriction->relOptInfo,
			   sizeof(RelOptInfo));

		newRestriction->relOptInfo->baserestrictinfo =
			copyObject(oldRestriction->relOptInfo->baserestrictinfo);

		newRestriction->relOptInfo->joininfo =
			copyObject(oldRestriction->relOptInfo->joininfo);

		/* not copyable, but readonly */
		newRestriction->plannerInfo = oldRestriction->plannerInfo;
		newRestriction->prunedShardIntervalList = oldRestriction->prunedShardIntervalList;

		newContext->relationRestrictionList =
			lappend(newContext->relationRestrictionList, newRestriction);
	}

	return newContext;
}


/*
 * ErrorIfQueryHasModifyingCTE checks if the query contains modifying common table
 * expressions and errors out if it does.
 */
static DeferredErrorMessage *
ErrorIfQueryHasModifyingCTE(Query *queryTree)
{
	ListCell *cteCell = NULL;

	Assert(queryTree->commandType == CMD_SELECT);

	foreach(cteCell, queryTree->cteList)
	{
		CommonTableExpr *cte = (CommonTableExpr *) lfirst(cteCell);
		Query *cteQuery = (Query *) cte->ctequery;

		/*
		 * Here we only check for command type of top level query. Normally there can be
		 * nested CTE, however PostgreSQL dictates that data-modifying statements must
		 * be at top level of CTE. Therefore it is OK to just check for top level.
		 * Similarly, we do not need to check for subqueries.
		 */
		if (cteQuery->commandType != CMD_SELECT)
		{
			return DeferredError(ERRCODE_FEATURE_NOT_SUPPORTED,
								 "data-modifying statements are not supported in "
								 "the WITH clauses of distributed queries",
								 NULL, NULL);
		}
	}

	/* everything OK */
	return NULL;
}


/*
 * get_all_actual_clauses
 *
 * Returns a list containing the bare clauses from 'restrictinfo_list'.
 *
 * This loses the distinction between regular and pseudoconstant clauses,
 * so be careful what you use it for.
 */
static List *
get_all_actual_clauses(List *restrictinfo_list)
{
	List *result = NIL;
	ListCell *l;

	foreach(l, restrictinfo_list)
	{
		RestrictInfo *rinfo = (RestrictInfo *) lfirst(l);

		Assert(IsA(rinfo, RestrictInfo));

		result = lappend(result, rinfo->clause);
	}
	return result;
}


/*
 * CompareInsertValuesByShardId does what it says in the name. Used for sorting
 * InsertValues objects by their shard.
 */
static int
CompareInsertValuesByShardId(const void *leftElement, const void *rightElement)
{
	InsertValues *leftValue = *((InsertValues **) leftElement);
	InsertValues *rightValue = *((InsertValues **) rightElement);
	int64 leftShardId = leftValue->shardId;
	int64 rightShardId = rightValue->shardId;
	Index leftIndex = leftValue->listIndex;
	Index rightIndex = rightValue->listIndex;

	if (leftShardId > rightShardId)
	{
		return 1;
	}
	else if (leftShardId < rightShardId)
	{
		return -1;
	}
	else
	{
		/* shard identifiers are the same, list index is secondary sort key */
		if (leftIndex > rightIndex)
		{
			return 1;
		}
		else if (leftIndex < rightIndex)
		{
			return -1;
		}
		else
		{
			return 0;
		}
	}
}<|MERGE_RESOLUTION|>--- conflicted
+++ resolved
@@ -155,15 +155,12 @@
 static List * get_all_actual_clauses(List *restrictinfo_list);
 static int CompareInsertValuesByShardId(const void *leftElement,
 										const void *rightElement);
-<<<<<<< HEAD
-=======
 static ShardPlacement * CreateDummyPlacement(void);
 static uint64 GetAnchorShardId(List *relationShardList);
 static List * TargetShardIntervalForFastPathQuery(Query *query,
 												  Const **partitionValueConst,
 												  bool *isMultiShardQuery,
 												  Const *distributionKeyValue);
->>>>>>> ebd2ddb5
 static List * SingleShardSelectTaskList(Query *query, uint64 jobId,
 										List *relationShardList, List *placementList,
 										uint64 shardId);
